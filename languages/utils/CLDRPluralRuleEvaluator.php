--- conflicted
+++ resolved
@@ -65,27 +65,16 @@
 	 * Evaluate a compiled set of rules returned by compile(). Do not allow
 	 * the user to edit the compiled form, or else PHP errors may result.
 	 *
-<<<<<<< HEAD
-	 * @param string The number to be evaluated against the rules, in English, or it
-	 *   may be a type convertible to string.
-	 * @param array The associative array of plural rules in pluralform => rule format.
-=======
 	 * @param string $number The number to be evaluated against the rules, in English, or it
 	 *   may be a type convertible to string.
 	 * @param array $rules The associative array of plural rules in pluralform => rule format.
->>>>>>> f3d821de
 	 * @return int The index of the plural form which passed the evaluation
 	 */
 	public static function evaluateCompiled( $number, array $rules ) {
 		// Calculate the values of the operand symbols
 		$number = strval( $number );
-<<<<<<< HEAD
-		if ( !preg_match( '/^ -? ( ([0-9]+) (?: \. ([0-9]+) )? )$/x', $number,  $m ) ) {
-			wfDebug( __METHOD__.': invalid number input, returning "other"' );
-=======
 		if ( !preg_match( '/^ -? ( ([0-9]+) (?: \. ([0-9]+) )? )$/x', $number, $m ) ) {
 			wfDebug( __METHOD__ . ": invalid number input, returning 'other'\n" );
->>>>>>> f3d821de
 			return count( $rules );
 		}
 		if ( !isset( $m[3] ) ) {
@@ -190,519 +179,4 @@
 				throw new CLDRPluralRuleError( "Invalid RPN token" );
 		}
 	}
-<<<<<<< HEAD
-}
-
-/**
- * Evaluator helper class representing a range list.
- */
-class CLDRPluralRuleEvaluator_Range {
-	public $parts = array();
-
-	function __construct( $start, $end = false ) {
-		if ( $end === false ) {
-			$this->parts[] = $start;
-		} else {
-			$this->parts[] = array( $start, $end );
-		}
-	}
-
-	/**
-	 * Determine if the given number is inside the range. If $integerConstraint
-	 * is true, the number must additionally be an integer if it is to match
-	 * any interval part.
-	 */
-	function isNumberIn( $number, $integerConstraint = true ) {
-		foreach ( $this->parts as $part ) {
-			if ( is_array( $part ) ) {
-				if ( ( !$integerConstraint || floor( $number ) === (float)$number )
-					&& $number >= $part[0] && $number <= $part[1] )
-				{
-					return true;
-				}
-			} else {
-				if ( $number == $part ) {
-					return true;
-				}
-			}
-		}
-		return false;
-	}
-
-	/**
-	 * Readable alias for isNumberIn( $number, false ), and the implementation
-	 * of the "within" operator.
-	 */
-	function isNumberWithin( $number ) {
-		return $this->isNumberIn( $number, false );
-	}
-
-	/**
-	 * Add another part to this range. The supplied new part may either be a
-	 * range object itself, or a single number.
-	 */
-	function add( $other ) {
-		if ( $other instanceof self ) {
-			$this->parts = array_merge( $this->parts, $other->parts );
-		} else {
-			$this->parts[] = $other;
-		}
-	}
-
-	/**
-	 * For debugging
-	 */
-	function __toString() {
-		$s = 'Range(';
-		foreach ( $this->parts as $i => $part ) {
-			if ( $i ) {
-				$s .= ', ';
-			}
-			if ( is_array( $part ) ) {
-				$s .= $part[0] . '..' . $part[1];
-			} else {
-				$s .= $part;
-			}
-		}
-		$s .= ')';
-		return $s;
-	}
-
-}
-
-/**
- * Helper class for converting rules to reverse polish notation (RPN).
- */
-class CLDRPluralRuleConverter {
-	/**
-	 * The input string
-	 *
-	 * @var string
-	 */
-	public $rule;
-
-	/**
-	 * The current position
-	 *
-	 * @var int
-	 */
-	public $pos;
-
-	/**
-	 * The past-the-end position
-	 *
-	 * @var int
-	 */
-	public $end;
-
-	/**
-	 * The operator stack
-	 *
-	 * @var array
-	 */
-	public $operators = array();
-
-	/**
-	 * The operand stack
-	 *
-	 * @var array
-	 */
-	public $operands = array();
-
-	/**
-	 * Precedence levels. Note that there's no need to worry about associativity
-	 * for the level 4 operators, since they return boolean and don't accept
-	 * boolean inputs.
-	 */
-	static $precedence = array(
-		'or' => 2,
-		'and' => 3,
-		'is' => 4,
-		'is-not' => 4,
-		'in' => 4,
-		'not-in' => 4,
-		'within' => 4,
-		'not-within' => 4,
-		'mod' => 5,
-		',' => 6,
-		'..' => 7,
-	);
-
-	/**
-	 * A character list defining whitespace, for use in strspn() etc.
-	 */
-	const WHITESPACE_CLASS = " \t\r\n";
-
-	/**
-	 * Same for digits. Note that the grammar given in UTS #35 doesn't allow
-	 * negative numbers or decimal separators.
-	 */
-	const NUMBER_CLASS = '0123456789';
-
-	/**
-	 * A character list of symbolic operands.
-	 */
-	const OPERAND_SYMBOLS = 'nivwft';
-
-	/**
-	 * An anchored regular expression which matches a word at the current offset.
-	 */
-	const WORD_REGEX = '/[a-zA-Z@]+/A';
-
-	/**
-	 * Convert a rule to RPN. This is the only public entry point.
-	 */
-	public static function convert( $rule ) {
-		$parser = new self( $rule );
-		return $parser->doConvert();
-	}
-
-	/**
-	 * Private constructor.
-	 */
-	protected function __construct( $rule ) {
-		$this->rule = $rule;
-		$this->pos = 0;
-		$this->end = strlen( $rule );
-	}
-
-	/**
-	 * Do the operation.
-	 */
-	protected function doConvert() {
-		$expectOperator = true;
-
-		// Iterate through all tokens, saving the operators and operands to a
-		// stack per Dijkstra's shunting yard algorithm.
-		while ( false !== ( $token = $this->nextToken() ) ) {
-			// In this grammar, there are only binary operators, so every valid
-			// rule string will alternate between operator and operand tokens.
-			$expectOperator = !$expectOperator;
-
-			if ( $token instanceof CLDRPluralRuleConverter_Expression ) {
-				// Operand
-				if ( $expectOperator ) {
-					$token->error( 'unexpected operand' );
-				}
-				$this->operands[] = $token;
-				continue;
-			} else {
-				// Operator
-				if ( !$expectOperator ) {
-					$token->error( 'unexpected operator' );
-				}
-				// Resolve higher precedence levels
-				$lastOp = end( $this->operators );
-				while ( $lastOp && self::$precedence[$token->name] <= self::$precedence[$lastOp->name] ) {
-					$this->doOperation( $lastOp, $this->operands );
-					array_pop( $this->operators );
-					$lastOp = end( $this->operators );
-				}
-				$this->operators[] = $token;
-			}
-		}
-
-		// Finish off the stack
-		while ( $op = array_pop( $this->operators ) ) {
-			$this->doOperation( $op, $this->operands );
-		}
-
-		// Make sure the result is sane. The first case is possible for an empty
-		// string input, the second should be unreachable.
-		if ( !count( $this->operands ) ) {
-			$this->error( 'condition expected' );
-		} elseif ( count( $this->operands ) > 1 ) {
-			$this->error( 'missing operator or too many operands' );
-		}
-
-		$value = $this->operands[0];
-		if ( $value->type !== 'boolean' ) {
-			$this->error( 'the result must have a boolean type' );
-		}
-
-		return $this->operands[0]->rpn;
-	}
-
-	/**
-	 * Fetch the next token from the input string. Return it as a
-	 * CLDRPluralRuleConverter_Fragment object.
-	 */
-	protected function nextToken() {
-		if ( $this->pos >= $this->end ) {
-			return false;
-		}
-
-		// Whitespace
-		$length = strspn( $this->rule, self::WHITESPACE_CLASS, $this->pos );
-		$this->pos += $length;
-
-		if ( $this->pos >= $this->end ) {
-			return false;
-		}
-
-		// Number
-		$length = strspn( $this->rule, self::NUMBER_CLASS, $this->pos );
-		if ( $length !== 0 ) {
-			$token = $this->newNumber( substr( $this->rule, $this->pos, $length ), $this->pos );
-			$this->pos += $length;
-			return $token;
-		}
-
-		// Two-character operators
-		$op2 = substr( $this->rule, $this->pos, 2 );
-		if ( $op2 === '..' || $op2 === '!=' ) {
-			$token = $this->newOperator( $op2, $this->pos, 2 );
-			$this->pos += 2;
-			return $token;
-		}
-
-		// Single-character operators
-		$op1 = $this->rule[$this->pos];
-		if ( $op1 === ',' || $op1 === '=' || $op1 === '%' ) {
-			$token = $this->newOperator( $op1, $this->pos, 1 );
-			$this->pos ++;
-			return $token;
-		}
-
-		// Word
-		if ( !preg_match( self::WORD_REGEX, $this->rule, $m, 0, $this->pos ) ) {
-			$this->error( 'unexpected character "' . $this->rule[$this->pos] . '"' );
-		}
-		$word1 = strtolower( $m[0] );
-		$word2 = '';
-		$nextTokenPos = $this->pos + strlen( $word1 );
-		if ( $word1 === 'not' || $word1 === 'is' ) {
-			// Look ahead one word
-			$nextTokenPos += strspn( $this->rule, self::WHITESPACE_CLASS, $nextTokenPos );
-			if ( $nextTokenPos < $this->end
-					&& preg_match( self::WORD_REGEX, $this->rule, $m, 0, $nextTokenPos ) )
-			{
-				$word2 = strtolower( $m[0] );
-				$nextTokenPos += strlen( $word2 );
-			}
-		}
-
-		// Two-word operators like "is not" take precedence over single-word operators like "is"
-		if ( $word2 !== '' ) {
-			$bothWords = "{$word1}-{$word2}";
-			if ( isset( self::$precedence[$bothWords] ) ) {
-				$token = $this->newOperator( $bothWords, $this->pos, $nextTokenPos - $this->pos );
-				$this->pos = $nextTokenPos;
-				return $token;
-			}
-		}
-
-		// Single-word operators
-		if ( isset( self::$precedence[$word1] ) ) {
-			$token = $this->newOperator( $word1, $this->pos, strlen( $word1 ) );
-			$this->pos += strlen( $word1 );
-			return $token;
-		}
-
-		// The single-character operand symbols
-		if ( strpos( self::OPERAND_SYMBOLS, $word1 ) !== false ) {
-			$token = $this->newNumber( $word1, $this->pos );
-			$this->pos ++;
-			return $token;
-		}
-
-		// Samples
-		if ( $word1 === '@integer' || $word1 === '@decimal' ) {
-			// Samples are like comments, they have no effect on rule evaluation.
-			// They run from the first sample indicator to the end of the string.
-			$this->pos = $this->end;
-			return false;
-		}
-
-		$this->error( 'unrecognised word' );
-	}
-
-	/**
-	 * For the binary operator $op, pop its operands off the stack and push
-	 * a fragment with rpn and type members describing the result of that
-	 * operation.
-	 */
-	protected function doOperation( $op ) {
-		if ( count( $this->operands ) < 2 ) {
-			$op->error( 'missing operand' );
-		}
-		$right = array_pop( $this->operands );
-		$left = array_pop( $this->operands );
-		$result = $op->operate( $left, $right );
-		$this->operands[] = $result;
-	}
-
-	/**
-	 * Create a numerical expression object
-	 */
-	protected function newNumber( $text, $pos ) {
-		return new CLDRPluralRuleConverter_Expression( $this, 'number', $text, $pos, strlen( $text ) );
-	}
-
-	/**
-	 * Create a binary operator
-	 */
-	protected function newOperator( $type, $pos, $length ) {
-		return new CLDRPluralRuleConverter_Operator( $this, $type, $pos, $length );
-	}
-
-	/**
-	 * Throw an error
-	 */
-	protected function error( $message ) {
-		throw new CLDRPluralRuleError( $message );
-	}
-}
-
-/**
- * Helper for CLDRPluralRuleConverter.
- * The base class for operators and expressions, describing a region of the input string.
- */
-class CLDRPluralRuleConverter_Fragment {
-	public $parser, $pos, $length, $end;
-
-	function __construct( $parser, $pos, $length ) {
-		$this->parser = $parser;
-		$this->pos = $pos;
-		$this->length = $length;
-		$this->end = $pos + $length;
-	}
-
-	public function error( $message ) {
-		$text = $this->getText();
-		throw new CLDRPluralRuleError( "$message at position " . ( $this->pos + 1 ) . ": \"$text\"" );
-	}
-
-	public function getText() {
-		return substr( $this->parser->rule, $this->pos, $this->length );
-	}
-}
-
-/**
- * Helper for CLDRPluralRuleConverter.
- * An expression object, representing a region of the input string (for error
- * messages), the RPN notation used to evaluate it, and the result type for
- * validation.
- */
-class CLDRPluralRuleConverter_Expression extends CLDRPluralRuleConverter_Fragment {
-	public $type, $rpn;
-
-	function __construct( $parser, $type, $rpn, $pos, $length ) {
-		parent::__construct( $parser, $pos, $length );
-		$this->type = $type;
-		$this->rpn = $rpn;
-	}
-
-	public function isType( $type ) {
-		if ( $type === 'range' && ( $this->type === 'range' || $this->type === 'number' ) ) {
-			return true;
-		}
-		if ( $type === $this->type ) {
-			return true;
-		}
-		return false;
-	}
-}
-
-/**
- * Helper for CLDRPluralRuleConverter.
- * An operator object, representing a region of the input string (for error
- * messages), and the binary operator at that location.
- */
-class CLDRPluralRuleConverter_Operator extends CLDRPluralRuleConverter_Fragment {
-	public $name;
-
-	/**
-	 * Each op type has three characters: left operand type, right operand type and result type
-	 *
-	 *   b = boolean
-	 *   n = number
-	 *   r = range
-	 *
-	 * A number is a kind of range.
-	 */
-	static $opTypes = array(
-		'or' => 'bbb',
-		'and' => 'bbb',
-		'is' => 'nnb',
-		'is-not' => 'nnb',
-		'in' => 'nrb',
-		'not-in' => 'nrb',
-		'within' => 'nrb',
-		'not-within' => 'nrb',
-		'mod' => 'nnn',
-		',' => 'rrr',
-		'..' => 'nnr',
-	);
-
-	/**
-	 * Map converting from the abbrevation to the full form.
-	 */
-	static $typeSpecMap = array(
-		'b' => 'boolean',
-		'n' => 'number',
-		'r' => 'range',
-	);
-
-	/**
-	 * Map for converting the new operators introduced in Rev 33 to the old forms
-	 */
-	static $aliasMap = array(
-		'%' => 'mod',
-		'!=' => 'not-in',
-		'=' => 'in'
-	);
-
-	/**
-	 * Initialize a new instance of a CLDRPluralRuleConverter_Operator object
-	 *
-	 * @param CLDRPluralRuleConverter $parser The parser
-	 * @param string $name The operator name
-	 * @param int $pos The position
-	 * @param int $pos The length
-	 */
-	function __construct( $parser, $name, $pos, $length ) {
-		parent::__construct( $parser, $pos, $length );
-		if ( isset( self::$aliasMap[$name] ) ) {
-			$name = self::$aliasMap[$name];
-		}
-		$this->name = $name;
-	}
-
-	public function operate( $left, $right ) {
-		$typeSpec = self::$opTypes[$this->name];
-
-		$leftType = self::$typeSpecMap[$typeSpec[0]];
-		$rightType = self::$typeSpecMap[$typeSpec[1]];
-		$resultType = self::$typeSpecMap[$typeSpec[2]];
-
-		$start = min( $this->pos, $left->pos, $right->pos );
-		$end = max( $this->end, $left->end, $right->end );
-		$length = $end - $start;
-
-		$newExpr = new CLDRPluralRuleConverter_Expression( $this->parser, $resultType,
-			"{$left->rpn} {$right->rpn} {$this->name}",
-			$start, $length );
-
-		if ( !$left->isType( $leftType ) ) {
-			$newExpr->error( "invalid type for left operand: expected $leftType, got {$left->type}" );
-		}
-
-		if ( !$right->isType( $rightType ) ) {
-			$newExpr->error( "invalid type for right operand: expected $rightType, got {$right->type}" );
-		}
-		return $newExpr;
-	}
-}
-
-/**
- * The exception class for all the classes in this file. This will be thrown
- * back to the caller if there is any validation error.
- */
-class CLDRPluralRuleError extends MWException {
-	function __construct( $message ) {
-		parent::__construct( 'CLDR plural rule error: ' . $message );
-	}
-=======
->>>>>>> f3d821de
 }