--- conflicted
+++ resolved
@@ -2,7 +2,7 @@
 
 return array(
 
-	/* Special modules who have their own classes */
+	/* Special resources who have their own classes */
 
 	'site' => array( 'class' => 'ResourceLoaderSiteModule' ),
 	'noscript' => array( 'class' => 'ResourceLoaderNoscriptModule' ),
@@ -64,7 +64,7 @@
 
 	'jquery' => array(
 		'scripts' => 'resources/jquery/jquery.js',
-		'debugRaw' => false,
+		'debugRaw' => false
 	),
 
 	/* jQuery Plugins */
@@ -142,19 +142,12 @@
 		'styles' => 'resources/jquery/jquery.makeCollapsible.css',
 		'messages' => array( 'collapsible-expand', 'collapsible-collapse' ),
 	),
-	'jquery.mockjax' => array(
-		'scripts' => 'resources/jquery/jquery.mockjax.js',
-	),
-	'jquery.mwExtension' => array(
-		'scripts' => 'resources/jquery/jquery.mwExtension.js',
+	'jquery.mwPrototypes' => array(
+		'scripts' => 'resources/jquery/jquery.mwPrototypes.js',
 	),
 	'jquery.qunit' => array(
 		'scripts' => 'resources/jquery/jquery.qunit.js',
 		'styles' => 'resources/jquery/jquery.qunit.css',
-		'position' => 'top',
-	),
-	'jquery.qunit.completenessTest' => array(
-		'scripts' => 'resources/jquery/jquery.qunit.completenessTest.js',
 	),
 	'jquery.suggestions' => array(
 		'scripts' => 'resources/jquery/jquery.suggestions.js',
@@ -171,12 +164,6 @@
 	'jquery.textSelection' => array(
 		'scripts' => 'resources/jquery/jquery.textSelection.js',
 	),
-	'jquery.xmldom' => array(
-		'scripts' => 'resources/jquery/jquery.xmldom.js',
-	),
-
-	/* jQuery Tipsy */
-
 	'jquery.tipsy' => array(
 		'scripts' => 'resources/jquery.tipsy/jquery.tipsy.js',
 		'styles' => 'resources/jquery.tipsy/jquery.tipsy.css',
@@ -461,31 +448,38 @@
 	'mediawiki.htmlform' => array(
 		'scripts' => 'resources/mediawiki/mediawiki.htmlform.js',
 	),
-<<<<<<< HEAD
-=======
-	'mediawiki.Title' => array(
-		'scripts' => 'resources/mediawiki/mediawiki.title.js',
-		'dependencies' => 'mediawiki.util',
-	),
-	'mediawiki.Uri' => array( 
-		'scripts' => 'resources/mediawiki/mediawiki.uri.js',
-	),
->>>>>>> 907ef110
 	'mediawiki.user' => array(
 		'scripts' => 'resources/mediawiki/mediawiki.user.js',
 		'dependencies' => array(
 			'jquery.cookie',
 		),
 	),
-
-	/* MediaWiki Action */
-
-	'mediawiki.action.edit' => array(
-		'scripts' => 'resources/mediawiki.action/mediawiki.action.edit.js',
-		'dependencies' => array(
-			'jquery.textSelection',
-			'jquery.byteLimit',
-		),
+	'mediawiki.page.startup' => array(
+		'scripts' => 'resources/mediawiki.page/mediawiki.page.startup.js',
+		'dependencies' => array(
+			'jquery.client',
+		),
+		'position' => 'top',
+	),
+	'mediawiki.page.ready' => array(
+		'scripts' => 'resources/mediawiki.page/mediawiki.page.ready.js',
+		'dependencies' => array(
+			'jquery.checkboxShiftClick',
+			'jquery.makeCollapsible',
+			'jquery.placeholder',
+		),
+	),
+	'mediawiki.util' => array(
+		'scripts' => 'resources/mediawiki/mediawiki.util.js',
+		'dependencies' => array(
+			'jquery.client',
+			'jquery.cookie',
+			'jquery.messageBox',
+			'jquery.mwPrototypes',
+		),
+	),
+	'mediawiki.libs.jpegmeta' => array(
+		'scripts' => 'resources/mediawiki.libs/mediawiki.libs.jpegmeta.js',
 	),
 	'mediawiki.action.history' => array(
 		'scripts' => 'resources/mediawiki.action/mediawiki.action.history.js',
@@ -496,19 +490,19 @@
 		'styles' => 'resources/mediawiki.action/mediawiki.action.history.diff.css',
 		'group' => 'mediawiki.action.history',
 	),
-	'mediawiki.action.view.dblClickEdit' => array(
-		'scripts' => 'resources/mediawiki.action/mediawiki.action.view.dblClickEdit.js',
-		'dependencies' => 'mediawiki.util',
+	'mediawiki.action.edit' => array(
+		'scripts' => 'resources/mediawiki.action/mediawiki.action.edit.js',
+		'dependencies' => array(
+			'jquery.textSelection',
+			'jquery.byteLimit',
+		),
+	),
+	'mediawiki.action.view.rightClickEdit' => array(
+		'scripts' => 'resources/mediawiki.action/mediawiki.action.view.rightClickEdit.js',
 	),
 	'mediawiki.action.view.metadata' => array(
 		'scripts' => 'resources/mediawiki.action/mediawiki.action.view.metadata.js',
-		'messages' => array(
-			'metadata-expand',
-			'metadata-collapse',
-		),
-	),
-	'mediawiki.action.view.rightClickEdit' => array(
-		'scripts' => 'resources/mediawiki.action/mediawiki.action.view.rightClickEdit.js',
+		'messages' => array( 'metadata-expand', 'metadata-collapse' ),
 	),
 	'mediawiki.action.watch.ajax' => array(
 		'scripts' => 'resources/mediawiki.action/mediawiki.action.watch.ajax.js',
@@ -523,7 +517,53 @@
 		),
 	),
 
-	/* MediaWiki Language */
+	/* Special pages */
+
+	'mediawiki.special' => array(
+		'scripts' => 'resources/mediawiki.special/mediawiki.special.js',
+		'styles' => 'resources/mediawiki.special/mediawiki.special.css',
+	),
+	'mediawiki.special.preferences' => array(
+		'scripts' => 'resources/mediawiki.special/mediawiki.special.preferences.js',
+		'styles' => 'resources/mediawiki.special/mediawiki.special.preferences.css',
+		'messages' => array( 'email-address-validity-valid', 'email-address-validity-invalid' ),
+	),
+	'mediawiki.special.changeslist' => array(
+		'styles' => 'resources/mediawiki.special/mediawiki.special.changeslist.css',
+		'dependencies' => array( 'jquery.makeCollapsible' ),
+	),
+	'mediawiki.special.search' => array(
+		'scripts' => 'resources/mediawiki.special/mediawiki.special.search.js',
+		'styles'  => 'resources/mediawiki.special/mediawiki.special.search.css',
+	),
+	'mediawiki.special.block' => array(
+		'scripts' => 'resources/mediawiki.special/mediawiki.special.block.js',
+	),
+	'mediawiki.special.undelete' => array(
+		'scripts' => 'resources/mediawiki.special/mediawiki.special.undelete.js',
+	),
+	'mediawiki.special.movePage' => array(
+		'scripts' => 'resources/mediawiki.special/mediawiki.special.movePage.js',
+		'dependencies' => 'jquery.byteLimit',
+	),
+	'mediawiki.special.recentchanges' => array(
+		'scripts' => 'resources/mediawiki.special/mediawiki.special.recentchanges.js',
+		'dependencies' => array( 'mediawiki.special' ),
+		'position' => 'top',
+	),
+	'mediawiki.special.upload' => array(
+		// @TODO: merge in remainder of mediawiki.legacy.upload
+		'scripts' => 'resources/mediawiki.special/mediawiki.special.upload.js',
+		'messages' => array(
+			'widthheight',
+			'size-bytes',
+			'size-kilobytes',
+			'size-megabytes',
+			'size-gigabytes',
+			'largefileserver',
+		),
+		'dependencies' => array( 'mediawiki.libs.jpegmeta' ),
+	),
 
 	'mediawiki.language' => array(
 		'scripts' => 'resources/mediawiki.language/mediawiki.language.js',
@@ -576,145 +616,7 @@
 		),
 	),
 
-	/* MediaWiki Libs */
-
-	'mediawiki.libs.jpegmeta' => array(
-		'scripts' => 'resources/mediawiki.libs/mediawiki.libs.jpegmeta.js',
-	),
-
-	/* MediaWiki Page */
-
-	'mediawiki.util' => array(
-		'scripts' => 'resources/mediawiki/mediawiki.util.js',
-		'dependencies' => array(
-			'jquery.client',
-			'jquery.cookie',
-			'jquery.messageBox',
-			'jquery.mwExtension',
-		),
-	),
-<<<<<<< HEAD
-	'mediawiki.libs.jpegmeta' => array(
-		'scripts' => 'resources/mediawiki.libs/mediawiki.libs.jpegmeta.js',
-	),
-	'mediawiki.action.history' => array(
-		'scripts' => 'resources/mediawiki.action/mediawiki.action.history.js',
-		'dependencies' => 'jquery.ui.button',
-		'group' => 'mediawiki.action.history',
-	),
-	'mediawiki.action.history.diff' => array(
-		'styles' => 'resources/mediawiki.action/mediawiki.action.history.diff.css',
-		'group' => 'mediawiki.action.history',
-	),
-	'mediawiki.action.edit' => array(
-		'scripts' => 'resources/mediawiki.action/mediawiki.action.edit.js',
-=======
-	'mediawiki.page.ajaxCategories' => array(
-		'scripts' => 'resources/mediawiki.page/mediawiki.page.ajaxCategories.js',
-		'styles' => 'resources/mediawiki.page/mediawiki.page.ajaxCategories.css',
-		'dependencies' => array(
-			'jquery.suggestions',
-			'jquery.ui.dialog',
-			'mediawiki.Title',
-		),
-		'messages' => array(
-			'ajax-add-category',
-			'ajax-remove-category',
-			'ajax-edit-category',
-			'ajax-add-category-submit',
-			'ajax-confirm-ok',
-			'ajax-confirm-title',
-			'ajax-confirm-save',
-			'ajax-confirm-save-all',
-			'ajax-cancel',
-			'ajax-cancel-all',
-			'ajax-add-category-summary',
-			'ajax-edit-category-summary',
-			'ajax-remove-category-summary',
-			'ajax-category-question',
-			'ajax-category-and',
-			'ajax-error-title',
-			'ajax-remove-category-error',
-			'ajax-edit-category-error',
-			'ajax-category-already-present',
-			'ajax-category-hook-error',
-			'ajax-api-error',
-			'ajax-api-unknown-error',
-		),
-	),
-	'mediawiki.page.ajaxCategories.init' => array(
-		'scripts' => 'resources/mediawiki.page/mediawiki.page.ajaxCategories.init.js',
-		'dependencies' => array(
-			'mediawiki.page.ajaxCategories',
-		),
-	),
-	'mediawiki.page.ready' => array(
-		'scripts' => 'resources/mediawiki.page/mediawiki.page.ready.js',
->>>>>>> 907ef110
-		'dependencies' => array(
-			'jquery.checkboxShiftClick',
-			'jquery.makeCollapsible',
-			'jquery.placeholder',
-		),
-	),
-	'mediawiki.page.startup' => array(
-		'scripts' => 'resources/mediawiki.page/mediawiki.page.startup.js',
-		'dependencies' => array(
-			'jquery.client',
-		),
-		'position' => 'top',
-	),
-	
-
-	/* MediaWiki Special pages */
-
-	'mediawiki.special' => array(
-		'scripts' => 'resources/mediawiki.special/mediawiki.special.js',
-		'styles' => 'resources/mediawiki.special/mediawiki.special.css',
-	),
-	'mediawiki.special.preferences' => array(
-		'scripts' => 'resources/mediawiki.special/mediawiki.special.preferences.js',
-		'styles' => 'resources/mediawiki.special/mediawiki.special.preferences.css',
-		'messages' => array( 'email-address-validity-valid', 'email-address-validity-invalid' ),
-	),
-	'mediawiki.special.changeslist' => array(
-		'styles' => 'resources/mediawiki.special/mediawiki.special.changeslist.css',
-		'dependencies' => array( 'jquery.makeCollapsible' ),
-	),
-	'mediawiki.special.search' => array(
-		'scripts' => 'resources/mediawiki.special/mediawiki.special.search.js',
-		'styles'  => 'resources/mediawiki.special/mediawiki.special.search.css',
-	),
-	'mediawiki.special.block' => array(
-		'scripts' => 'resources/mediawiki.special/mediawiki.special.block.js',
-	),
-	'mediawiki.special.undelete' => array(
-		'scripts' => 'resources/mediawiki.special/mediawiki.special.undelete.js',
-	),
-	'mediawiki.special.movePage' => array(
-		'scripts' => 'resources/mediawiki.special/mediawiki.special.movePage.js',
-		'dependencies' => 'jquery.byteLimit',
-	),
-	'mediawiki.special.recentchanges' => array(
-		'scripts' => 'resources/mediawiki.special/mediawiki.special.recentchanges.js',
-		'dependencies' => array( 'mediawiki.special' ),
-		'position' => 'top',
-	),
-	'mediawiki.special.upload' => array(
-		// @TODO: merge in remainder of mediawiki.legacy.upload
-		'scripts' => 'resources/mediawiki.special/mediawiki.special.upload.js',
-		'messages' => array(
-			'widthheight',
-			'size-bytes',
-			'size-kilobytes',
-			'size-megabytes',
-			'size-gigabytes',
-			'largefileserver',
-		),
-		'dependencies' => array( 'mediawiki.libs.jpegmeta' ),
-	),
-
-	/* MediaWiki Legacy */
+	/* mediawiki Legacy */
 
 	'mediawiki.legacy.ajax' => array(
 		'scripts' => 'common/ajax.js',
