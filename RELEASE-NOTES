--- conflicted
+++ resolved
@@ -18,12 +18,13 @@
 Those wishing to use the latest code instead of a branch release can obtain
 it from source control: http://www.mediawiki.org/wiki/Download_from_SVN
 
-<<<<<<< HEAD
 === New installer in 1.17 ===
 MediaWiki 1.17 is shipping with a completely redesigned installer to fix
 a lot of outstanding bugs, cleanup the code quality, and make it easier to
 use. Notably, you can now run upgrades from the web without having to move
-LocalSettings.php. The specific bugs are listed below in the general notes.
+LocalSettings.php. Also, configuration script directory has been renamed 
+from config/ to mw-config/. The specific bugs are listed below in the 
+general notes.
 
 === New ResourceLoader in 1.17 ===
 MediaWiki 1.17 ships with a ResourceLoader which combines and minifies css and 
@@ -483,77 +484,9 @@
 * (bug 14404) The articles are now always saved with the default options. Articles 
   with {{int:X}} will have consistent table links no matter the preferences of the 
   last saving user.
-=======
-=== Configuration changes in 1.18 ===
-* The WantedPages::getSQL hook has been removed and replaced with
-  WantedPages::getQueryInfo . This may break older extensions.
-* $wgUseCombinedLoginLink controls whether to output a combined
-  login / create account link in the personal bar, or to output separate login
-  and create account links
-* Skin names are no longer created based on a ucfirst version of the key in
-  $wgValidSkinNames but now the value. This means for
-  $wgValidSkinNames["monobook"] = "MonoBook"; the skin loader will no longer try
-  loading SkinMonobook and will instead load SkinMonoBook.
-* The parser now attempts to output markers for editsection tokens and defer the
-  rendering of them so skin and language specific markup does not need to be
-  saved inside the parser cache note that this changes the cache key making all
-  old entries in the parser cache invalid you can set $wgUseEditSectionTokens to
-  false to disable this and keep your old parser cache entries.
-  Note that this feature should reduce parser cache fragmentation when enabled.
-* $wgMaxUploadSize may now be set to an array to specify the upload size limit
-  per upload type.
-* $wgAPICacheHelp added in 1.16 is now removed. To disable API help caching, set
-  $wgAPICacheHelpTimeout = 0;
-* OutputPage::isUserJsAllowed() no longer returns false when scripts are allowed
-  by the page, but $wgAllowUserJs is set to false.
-* Pure "Skin" class based custom skins are no longer supported, all custom skins
-  should be put together using SkinTemplate and BaseTemplate or QuickTemplate.
-
-=== New features in 1.18 ===
-* Added a special page, disabled by default, that allows users with the
-  'disableaccount' privilege to permanently deactivate user accounts.
-* (bug 8130) Query pages should limit to content namespaces, not just main
-  namespace
-* Search suggestions (other than in the Vector skin) will now use the HTML5
-  datalist feature where supported, currently only Firefox 4.
-* Special:Contribs now redirects to Special:Contributions
-* (bug 6672) Images are now autorotated according to their EXIF orientation.
-  This only affects thumbnails; the source remains unrotated.
-* (bug 25708) Update case mappings and normalization to Unicode 6.0.0
-* New hook ArticlePrepareTextForEdit added, called when preparing text to be
-  saved.
-* New parser option PreSaveTransform added, allows the pre-save transformation
-  to be selectively disabled.
-* Alternative to $wgHooks implemented, using the new Hooks class.
-* Add width parameter to Special:Filepath to allow getting the file path of a
-  thumbnail.
-* (bug 26870) Add size to {{filepath:}}
-* Upload warnings now show a thumbnail of the uploaded file
-* Introduced the edittools-upload message, which will be inserted under the
-  upload form instead of edittools if available
-* (bug 26285) Extensions will be automatically generated on upload if the user
-  specified a filename without extension.
-* (bug 26851) Special:UserRights now allows to prefill the reason field
-* New maintenance script to fix double redirects
-  (maintenance/fixDoubleRedirects.php)
-* (bug 23315) New body classes to allow easier styling of special pages
-* (bug 27159) Make email confirmation code expiration time configurable
-* CSS/JS for each user group is imported from MediaWiki:Sysop.js, 
-  MediaWiki:Autoconfirmed.css, etc.
-* (bug 24230) Uploads of ZIP types, such as MS Office or OpenOffice can now be
-  safely enabled. A ZIP file reader was added which can scan a ZIP file for
-  potentially dangerous Java applets. This allows applets to be blocked
-  specifically, rather than all ZIP files being blocked.
-
-=== Bug fixes in 1.18 ===
-* (bug 23119) WikiError class and subclasses are now marked as deprecated
-* (bug 10871) Javascript and CSS pages in MediaWiki namespace are no longer
-  treated as wikitext on preview.
->>>>>>> 1fdaf8db
 * (bug 22753) Output from update.php is more clear when things changed, entries
   indicating nothing changed are now all prefixed by "..."
 * (bug 16019) $wgArticlePath = "/$1" no longer breaks API edit/watch actions
-<<<<<<< HEAD
 * (bug 18372) File types blacklisted by $wgFileBlacklist will no longer be shown as "Permitted file types" on the upload form
 * (bug 26540) Fixed wrong call to applyPatch in MysqlUpdater
 * (bug 26034) Make the "View / Read" tab in content_navigation style tabs remain
@@ -561,66 +494,9 @@
 * (bug 26733) Wrap initial table creation in transaction
 * (bug 26208) Mark directionality of some interlanguage links
 * (bug 26716) Provide link to instructions for external editor related preferences.
-=======
-* (bug 18372) File types blacklisted by $wgFileBlacklist will no longer be shown
-  as "Permitted file types" on the upload form
-* (bug 26379) importImages.php gives more descriptive error message on failure.
-* (bug 26410) + signs are no longer treated as spaces in internal links if
-  link has a % sign in it.
-* (bug 26412) Search results headers no longer show a bogus edit link.
-* (bug 26540) Fixed wrong call to applyPatch in MysqlUpdater
-* (bug 26574) Added 'upload' to $wgRestrictionTypes, allowing upload protected
-  pages to be queried via the API and Special:ProtectedPages, and allowing
-  disabling upload protection by removing it from $wgRestrictionTypes.
-* If an edit summary exceeds 250 bytes and is truncated, add an ellipse
-* (bug 26638) Database error pages display correctly in RTL languages
-* (bug 26187) Confirmrecreate no longer parses the edit summary
-* (bug 25506) Exception is thrown if OutputPage::parse is called inside a tag
-  hook, which would reset parser state
-* (bug 26208) Mark directionality of some interlanguage links
-* (bug 26034) Make the "View / Read" tab in content_navigation style tabs remain
-  selected when the action is "purge".
-* (bug 14267) Support a MediaWiki:Mainpage-nstab override for the subject
-  namespace tab on the mainpage of a wiki.
-* (bug 10158) Do not mention allowing others to contact you when the feature
-  is disabled ($wgEnableUserEmail=false)
-* (bug 26733) Wrap initial table creation in transaction
-* (bug 26729) Category pages should return 404 if they do not exist and have no
-  members.
-* (bug 2585) Image pages should send 404 if no image, no shared image and no
-  description page.
-* Custom editintro's using the editintro url parameter will no longer show
-  <noinclude> sections on pages they are included on.
-* (bug 26449) Keep underlines from headings outside of tables and thumbs by
-  adding overflow:hidden to h1,h2,h3,h4,h5,h6 (also fixes editsection bunching).
-* (bug 26708) Remove background-color:white from tables in Monobook and Vector.
-* (bug 26781) {{PAGENAME}} and related parser functions escape their output
-  better.
-* (bug 26716) Provide link to instructions for external editor related
-  preferences and add a comment to the ini control file explaining what is
-  going on.
-* Trying to upload a file with no extension or with a disallowed MIME type now
-  gives the right message instead of complaining about a MIME/extension mismatch
-* (bug 26809) Uploading files with multiple extensions where one of the
-  extensions is blacklisted now gives the proper extension in the error message.
->>>>>>> 1fdaf8db
 * (bug 26961) Hide anon edits in watchlist preference now actually works.
-* (bug 19751) Filesystem is now checked during image undeletion
-* Send last modified headers for Special:Recentchanges when RC patrol is
-  enabled, but user cannot see rc patrol links.
-* (bug 26548) ForeignAPIRepo (InstantCommons) now works with PDF files
-  and other multi-paged file formats.
-* Files with a mime type that does not match the extension are now properly
-  thumbnailed 
-* (bug 27201) Special:WhatLinksHere output no longer contains duplicate IDs
-* (bug 15905) Nostalgia skin could become more usable by including a Talk:
-  link at the top of the page
-* (bug 27560) Search queries no longer fail in walloon language
-* (bug 27679) Broken embedded files with special characters longer double HTML
-  escaped
-
-
-<<<<<<< HEAD
+* (bug 1379) Installer directory conflicts with some hosts' configuration panel.
+
 === API changes in 1.17 ===
 * BREAKING CHANGE: action=patrol now requires POST
 * BREAKING CHANGE: patrol token is no longer the same as edit token
@@ -732,59 +608,11 @@
 * (bug 26219) Show API limits for multi values in description
 
 === Languages updated in 1.17 ===
-=======
-=== API changes in 1.18 ===
-* (bug 26339) Throw warning when truncating an overlarge API result
-* (bug 14869) Add API module for accessing QueryPage-based special pages
-* (bug 14020) API for Special:Unwatchedpages
-* (bug 24287) Wrap API Help output at 100 characters
-* Add a realname uiprop option to query=userinfo so a user's realname can be
-  extracted
-* Add a &watchuser option to ApiBlock
-* (bug 26541) Generator-ise ApiQueryRecentChanges
-* action=parse now correctly returns an error for nonexistent pages
-* (bug 25767) Add userrights properties to allusers and users query lists
-* (bug 26558) list=allusers auprop=groups does not list groups a user is
-  automatically a member of
-* (bug 26559) list=allusers auprop=rights does not match
-  list=users usprop=rights
-* (bug 26560) On allusers if limit < total number of users, last user gets
-  duplicate
-* (bug 25135) add "normalized" to action=parse
-* (bug 26460) Add support for listing category members by category pageid
-* (bug 26482) add a imimages param to prop=images
-* (bug 26498) allow LinksUpdate with API
-* (bug 26485) add a elextlinks param to prop=extlinks
-* (bug 26483) add a iwtitles param to prop=iwlinks
-* (bug 26484) add a lltitles param to prop=langlinks
-* (bug 26480) add a pppageprops param to prop=pageprops
-* (bug 26650) Remove $wgAPICacheHelp in favour of $wgAPICacheHelpTimeout
-* (bug 24650) Fix API to work with categorylinks changes
-* Expose list of skins in meta=siteinfo
-* (bug 26548) Add iiurlparam param to query=imageinfo and query=stashimageinfo
-* (bug 27205) aiprop=metadata and aiprop=parsedcomment need help text
-* Add a amtitle param to meta=allmessages
-* (bug 25832) query=allimages now outputs ns/title as well
-* (bug 27199) Thumbnail urls can be fetched for old files as well
-* (bug 27376) when using ApiBase::PARAM_TYPE => 'integer' without a min or
-  max value, api doesn't validate the input is actually an integer
-* (bug 27479) API error when using both prop=pageprops and
-  prop=info&inprop=displaytitle
-* (bug 27554) Update api information text to reflect change in bug 26125
-* (bug 27611) list=blocks: Use ipb_by_text instead of join with user table
-* (bug 27616) Add userid of blocked user and blocker to list=blocks
-* (bug 27688) Simplify queries to list user block information
-* (bug 27708) list=users does not have a property to return user id
-* (bug 27715) imageinfo didn't respect revdelete
-
-=== Languages updated in 1.18 ===
->>>>>>> 1fdaf8db
 
 MediaWiki supports over 330 languages. Many localisations are updated
 regularly. Below only new and removed languages are listed, as well as
 changes to languages because of Bugzilla reports.
 
-<<<<<<< HEAD
 * Moroccan Spoken Arabic (ary) (new)
 * Banjar (bjn) (new)
 * Danish (dk) (removed deprecated language code)
@@ -805,14 +633,6 @@
 * (bug 24917) Polish as fallback for Kashubia.
 * (bug 24794) Tatar link trail updated.
 * Esperanto date format corrected.
-=======
-* (bug 17160) Gender specific display text for User namespace
-* Link trail added for sl and sh
-* (bug 27633) Add characters to linkTrail for Potuguese (pt and pt-br)
-* (bug 27426) Set $namespaceGenderAliases for Arabic (ar)
-* (bug 27385) Set Polish $namespaceGenderAliases
-* (bug 27681) Set $namespaceGenderAliases for Portuguese (pt and pt-br)
->>>>>>> 1fdaf8db
 
 == Compatibility ==
 
