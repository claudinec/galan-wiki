--- conflicted
+++ resolved
@@ -156,15 +156,9 @@
 		$db = $this->getMockForViews();
 
 		// The first call populate an internal cache of views
-<<<<<<< HEAD
-		$this->assertEquals( array( 'view1', 'view2', 'myview'),
-			$db->listViews() );
-		$this->assertEquals( array( 'view1', 'view2', 'myview'),
-=======
 		$this->assertEquals( array( 'view1', 'view2', 'myview' ),
 			$db->listViews() );
 		$this->assertEquals( array( 'view1', 'view2', 'myview' ),
->>>>>>> f3d821de
 			$db->listViews() );
 
 		// Prefix filtering
@@ -174,11 +168,7 @@
 			$db->listViews( 'my' ) );
 		$this->assertEquals( array(),
 			$db->listViews( 'UNUSED_PREFIX' ) );
-<<<<<<< HEAD
-		$this->assertEquals( array( 'view1', 'view2', 'myview'),
-=======
 		$this->assertEquals( array( 'view1', 'view2', 'myview' ),
->>>>>>> f3d821de
 			$db->listViews( '' ) );
 	}
 
@@ -189,11 +179,7 @@
 	function testIsView( $isView, $viewName ) {
 		$db = $this->getMockForViews();
 
-<<<<<<< HEAD
-		switch( $isView ) {
-=======
 		switch ( $isView ) {
->>>>>>> f3d821de
 			case true:
 				$this->assertTrue( $db->isView( $viewName ),
 					"$viewName should be considered a view" );
