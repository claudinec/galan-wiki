<?php
/**
 * Generic operation result.
 *
 * This program is free software; you can redistribute it and/or modify
 * it under the terms of the GNU General Public License as published by
 * the Free Software Foundation; either version 2 of the License, or
 * (at your option) any later version.
 *
 * This program is distributed in the hope that it will be useful,
 * but WITHOUT ANY WARRANTY; without even the implied warranty of
 * MERCHANTABILITY or FITNESS FOR A PARTICULAR PURPOSE. See the
 * GNU General Public License for more details.
 *
 * You should have received a copy of the GNU General Public License along
 * with this program; if not, write to the Free Software Foundation, Inc.,
 * 51 Franklin Street, Fifth Floor, Boston, MA 02110-1301, USA.
 * http://www.gnu.org/copyleft/gpl.html
 *
 * @file
 */

/**
 * Generic operation result class
 * Has warning/error list, boolean status and arbitrary value
 *
 * "Good" means the operation was completed with no warnings or errors.
 *
 * "OK" means the operation was partially or wholly completed.
 *
 * An operation which is not OK should have errors so that the user can be
 * informed as to what went wrong. Calling the fatal() function sets an error
 * message and simultaneously switches off the OK flag.
 *
 * The recommended pattern for Status objects is to return a Status object
 * unconditionally, i.e. both on success and on failure -- so that the
 * developer of the calling code is reminded that the function can fail, and
 * so that a lack of error-handling will be explicit.
 */
class Status {
	/** @var bool */
	public $ok = true;

	/** @var mixed */
	public $value;

	/** Counters for batch operations */
	/** @var int */
	public $successCount = 0;

	/** @var int */
	public $failCount = 0;

	/** Array to indicate which items of the batch operations were successful */
	/** @var array */
	public $success = array();

	/** @var array */
	public $errors = array();

	/** @var callable */
	public $cleanCallback = false;

	/**
	 * Factory function for fatal errors
	 *
	 * @param string|Message $message message name or object
	 * @return Status
	 */
	static function newFatal( $message /*, parameters...*/ ) {
		$params = func_get_args();
		$result = new self;
		call_user_func_array( array( &$result, 'error' ), $params );
		$result->ok = false;
		return $result;
	}

	/**
	 * Factory function for good results
	 *
	 * @param $value Mixed
	 * @return Status
	 */
	static function newGood( $value = null ) {
		$result = new self;
		$result->value = $value;
		return $result;
	}

	/**
	 * Change operation result
	 *
	 * @param bool $ok Whether the operation completed
	 * @param mixed $value
	 */
	public function setResult( $ok, $value = null ) {
		$this->ok = $ok;
		$this->value = $value;
	}

	/**
	 * Returns whether the operation completed and didn't have any error or
	 * warnings
	 *
	 * @return Boolean
	 */
	public function isGood() {
		return $this->ok && !$this->errors;
	}

	/**
	 * Returns whether the operation completed
	 *
	 * @return Boolean
	 */
	public function isOK() {
		return $this->ok;
	}

	/**
	 * Add a new warning
	 *
	 * @param string|Message $message message name or object
	 */
	public function warning( $message /*, parameters... */ ) {
		$params = array_slice( func_get_args(), 1 );
		$this->errors[] = array(
			'type' => 'warning',
			'message' => $message,
			'params' => $params );
	}

	/**
	 * Add an error, do not set fatal flag
	 * This can be used for non-fatal errors
	 *
	 * @param string|Message $message message name or object
	 */
	public function error( $message /*, parameters... */ ) {
		$params = array_slice( func_get_args(), 1 );
		$this->errors[] = array(
			'type' => 'error',
			'message' => $message,
			'params' => $params );
	}

	/**
	 * Add an error and set OK to false, indicating that the operation
	 * as a whole was fatal
	 *
	 * @param string|Message $message message name or object
	 */
	public function fatal( $message /*, parameters... */ ) {
		$params = array_slice( func_get_args(), 1 );
		$this->errors[] = array(
			'type' => 'error',
			'message' => $message,
			'params' => $params );
		$this->ok = false;
	}

	/**
	 * Sanitize the callback parameter on wakeup, to avoid arbitrary execution.
	 */
	public function __wakeup() {
		$this->cleanCallback = false;
	}

	/**
	 * @param $params array
	 * @return array
	 */
	protected function cleanParams( $params ) {
		if ( !$this->cleanCallback ) {
			return $params;
		}
		$cleanParams = array();
		foreach ( $params as $i => $param ) {
			$cleanParams[$i] = call_user_func( $this->cleanCallback, $param );
		}
		return $cleanParams;
	}

	/**
	 * Get the error list as a wikitext formatted list
	 *
	 * @param string $shortContext a short enclosing context message name, to
	 *        be used when there is a single error
	 * @param string $longContext a long enclosing context message name, for a list
	 * @return String
	 */
	public function getWikiText( $shortContext = false, $longContext = false ) {
		if ( count( $this->errors ) == 0 ) {
			if ( $this->ok ) {
				$this->fatal( 'internalerror_info',
					__METHOD__ . " called for a good result, this is incorrect\n" );
			} else {
				$this->fatal( 'internalerror_info',
					__METHOD__ . ": Invalid result object: no error text but not OK\n" );
			}
		}
		if ( count( $this->errors ) == 1 ) {
			$s = $this->getErrorMessage( $this->errors[0] )->plain();
			if ( $shortContext ) {
				$s = wfMessage( $shortContext, $s )->plain();
			} elseif ( $longContext ) {
				$s = wfMessage( $longContext, "* $s\n" )->plain();
			}
		} else {
			$errors = $this->getErrorMessageArray( $this->errors );
			foreach ( $errors as &$error ) {
				$error = $error->plain();
			}
			$s = '* ' . implode( "\n* ", $errors ) . "\n";
			if ( $longContext ) {
				$s = wfMessage( $longContext, $s )->plain();
			} elseif ( $shortContext ) {
				$s = wfMessage( $shortContext, "\n$s\n" )->plain();
			}
		}
		return $s;
	}

	/**
	 * Get the error list as a Message object
	 *
	 * @param string|string[] $shortContext A short enclosing context message name (or an array of
	 * message names), to be used when there is a single error.
	 * @param string|string[] $longContext A long enclosing context message name (or an array of
	 * message names), for a list.
	 *
	 * @return Message
	 */
	public function getMessage( $shortContext = false, $longContext = false ) {
		if ( count( $this->errors ) == 0 ) {
			if ( $this->ok ) {
				$this->fatal( 'internalerror_info',
					__METHOD__ . " called for a good result, this is incorrect\n" );
			} else {
				$this->fatal( 'internalerror_info',
					__METHOD__ . ": Invalid result object: no error text but not OK\n" );
			}
		}
		if ( count( $this->errors ) == 1 ) {
			$s = $this->getErrorMessage( $this->errors[0] );
			if ( $shortContext ) {
				$s = wfMessage( $shortContext, $s );
			} elseif ( $longContext ) {
				$wrapper = new RawMessage( "* \$1\n" );
				$wrapper->params( $s )->parse();
				$s = wfMessage( $longContext, $wrapper );
			}
		} else {
<<<<<<< HEAD
			$msgs =  $this->getErrorMessageArray( $this->errors );
=======
			$msgs = $this->getErrorMessageArray( $this->errors );
>>>>>>> f3d821de
			$msgCount = count( $msgs );

			if ( $shortContext ) {
				$msgCount++;
			}

<<<<<<< HEAD
			$wrapper = new RawMessage( '* $' . implode( "\n* \$", range( 1, $msgCount ) ) );
			$s = $wrapper->params( $msgs )->parse();
=======
			$s = new RawMessage( '* $' . implode( "\n* \$", range( 1, $msgCount ) ) );
			$s->params( $msgs )->parse();
>>>>>>> f3d821de

			if ( $longContext ) {
				$s = wfMessage( $longContext, $s );
			} elseif ( $shortContext ) {
				$wrapper = new RawMessage( "\n\$1\n", $s );
				$wrapper->parse();
				$s = wfMessage( $shortContext, $wrapper );
			}
		}

		return $s;
	}

	/**
	 * Return the message for a single error.
	 * @param $error Mixed With an array & two values keyed by
	 * 'message' and 'params', use those keys-value pairs.
	 * Otherwise, if its an array, just use the first value as the
	 * message and the remaining items as the params.
	 *
	 * @return String
	 */
	protected function getErrorMessage( $error ) {
		if ( is_array( $error ) ) {
			if ( isset( $error['message'] ) && $error['message'] instanceof Message ) {
				$msg = $error['message'];
			} elseif ( isset( $error['message'] ) && isset( $error['params'] ) ) {
				$msg = wfMessage( $error['message'],
					array_map( 'wfEscapeWikiText', $this->cleanParams( $error['params'] ) ) );
			} else {
				$msgName = array_shift( $error );
				$msg = wfMessage( $msgName,
					array_map( 'wfEscapeWikiText', $this->cleanParams( $error ) ) );
			}
		} else {
			$msg = wfMessage( $error );
		}
		return $msg;
	}

	/**
	 * Get the error message as HTML. This is done by parsing the wikitext error
	 * message.
	 * @param string $shortContext a short enclosing context message name, to
	 *        be used when there is a single error
	 * @param string $longContext a long enclosing context message name, for a list
	 * @return String
	 */
	public function getHTML( $shortContext = false, $longContext = false ) {
		$text = $this->getWikiText( $shortContext, $longContext );
		$out = MessageCache::singleton()->parse( $text, null, true, true );
		return $out instanceof ParserOutput ? $out->getText() : $out;
	}

	/**
	 * Return an array with the wikitext for each item in the array.
	 * @param $errors Array
	 * @return Array
	 */
	protected function getErrorMessageArray( $errors ) {
		return array_map( array( $this, 'getErrorMessage' ), $errors );
	}

	/**
	 * Merge another status object into this one
	 *
	 * @param Status $other Other Status object
	 * @param bool $overwriteValue Whether to override the "value" member
	 */
	public function merge( $other, $overwriteValue = false ) {
		$this->errors = array_merge( $this->errors, $other->errors );
		$this->ok = $this->ok && $other->ok;
		if ( $overwriteValue ) {
			$this->value = $other->value;
		}
		$this->successCount += $other->successCount;
		$this->failCount += $other->failCount;
	}

	/**
	 * Get the list of errors (but not warnings)
	 *
	 * @return array A list in which each entry is an array with a message key as its first element.
	 *         The remaining array elements are the message parameters.
	 */
	public function getErrorsArray() {
		return $this->getStatusArray( "error" );
	}

	/**
	 * Get the list of warnings (but not errors)
	 *
	 * @return array A list in which each entry is an array with a message key as its first element.
	 *         The remaining array elements are the message parameters.
	 */
	public function getWarningsArray() {
		return $this->getStatusArray( "warning" );
	}

	/**
	 * Returns a list of status messages of the given type
	 * @param $type String
	 * @return Array
	 */
	protected function getStatusArray( $type ) {
		$result = array();
		foreach ( $this->errors as $error ) {
			if ( $error['type'] === $type ) {
				if ( $error['message'] instanceof Message ) {
					$result[] = array_merge(
						array( $error['message']->getKey() ),
						$error['message']->getParams()
					);
				} elseif ( $error['params'] ) {
					$result[] = array_merge( array( $error['message'] ), $error['params'] );
				} else {
					$result[] = array( $error['message'] );
				}
			}
		}

		return $result;
	}

	/**
	 * Returns a list of status messages of the given type, with message and
	 * params left untouched, like a sane version of getStatusArray
	 *
	 * @param $type String
	 *
	 * @return Array
	 */
	public function getErrorsByType( $type ) {
		$result = array();
		foreach ( $this->errors as $error ) {
			if ( $error['type'] === $type ) {
				$result[] = $error;
			}
		}
		return $result;
	}

	/**
	 * Returns true if the specified message is present as a warning or error
	 *
	 * Note, due to the lack of tools for comparing Message objects, this
	 * function will not work when using a Message object as a parameter.
	 *
	 * @param string $msg message name
	 * @return Boolean
	 */
	public function hasMessage( $msg ) {
		foreach ( $this->errors as $error ) {
			if ( $error['message'] === $msg ) {
				return true;
			}
		}
		return false;
	}

	/**
	 * If the specified source message exists, replace it with the specified
	 * destination message, but keep the same parameters as in the original error.
	 *
	 * Note, due to the lack of tools for comparing Message objects, this
	 * function will not work when using a Message object as the search parameter.
	 *
	 * @param Message|string $source Message key or object to search for
	 * @param Message|string $dest Replacement message key or object
	 * @return bool Return true if the replacement was done, false otherwise.
	 */
	public function replaceMessage( $source, $dest ) {
		$replaced = false;
		foreach ( $this->errors as $index => $error ) {
			if ( $error['message'] === $source ) {
				$this->errors[$index]['message'] = $dest;
				$replaced = true;
			}
		}
		return $replaced;
	}

	/**
	 * @return mixed
	 */
	public function getValue() {
		return $this->value;
	}
}<|MERGE_RESOLUTION|>--- conflicted
+++ resolved
@@ -251,24 +251,15 @@
 				$s = wfMessage( $longContext, $wrapper );
 			}
 		} else {
-<<<<<<< HEAD
-			$msgs =  $this->getErrorMessageArray( $this->errors );
-=======
 			$msgs = $this->getErrorMessageArray( $this->errors );
->>>>>>> f3d821de
 			$msgCount = count( $msgs );
 
 			if ( $shortContext ) {
 				$msgCount++;
 			}
 
-<<<<<<< HEAD
-			$wrapper = new RawMessage( '* $' . implode( "\n* \$", range( 1, $msgCount ) ) );
-			$s = $wrapper->params( $msgs )->parse();
-=======
 			$s = new RawMessage( '* $' . implode( "\n* \$", range( 1, $msgCount ) ) );
 			$s->params( $msgs )->parse();
->>>>>>> f3d821de
 
 			if ( $longContext ) {
 				$s = wfMessage( $longContext, $s );
