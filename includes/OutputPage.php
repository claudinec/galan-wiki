--- conflicted
+++ resolved
@@ -257,23 +257,16 @@
 	private $mTarget = null;
 
 	/**
-<<<<<<< HEAD
-	 * @var bool: Whether output should contain table of contents
-=======
 	 * @var bool Whether parser output should contain table of contents
->>>>>>> f3d821de
 	 */
 	private $mEnableTOC = true;
 
 	/**
-<<<<<<< HEAD
-=======
 	 * @var bool Whether parser output should contain section edit links
 	 */
 	private $mEnableSectionEditLinks = true;
 
 	/**
->>>>>>> f3d821de
 	 * Constructor for OutputPage. This should not be called directly.
 	 * Instead a new RequestContext should be created and it will implicitly create
 	 * a OutputPage tied to that context.
@@ -1586,10 +1579,7 @@
 		$this->addModuleScripts( $parserOutput->getModuleScripts() );
 		$this->addModuleStyles( $parserOutput->getModuleStyles() );
 		$this->addModuleMessages( $parserOutput->getModuleMessages() );
-<<<<<<< HEAD
-=======
 		$this->addJsConfigVars( $parserOutput->getJsConfigVars() );
->>>>>>> f3d821de
 		$this->mPreventClickjacking = $this->mPreventClickjacking
 			|| $parserOutput->preventClickjacking();
 
@@ -1630,14 +1620,11 @@
 	function addParserOutput( &$parserOutput ) {
 		$this->addParserOutputNoText( $parserOutput );
 		$parserOutput->setTOCEnabled( $this->mEnableTOC );
-<<<<<<< HEAD
-=======
 
 		// Touch section edit links only if not previously disabled
 		if ( $parserOutput->getEditSectionTokens() ) {
 			$parserOutput->setEditSectionTokens( $this->mEnableSectionEditLinks );
 		}
->>>>>>> f3d821de
 		$text = $parserOutput->getText();
 		wfRunHooks( 'OutputPageBeforeHTML', array( &$this, &$text ) );
 		$this->addHTML( $text );
@@ -3713,8 +3700,6 @@
 	public function isTOCEnabled() {
 		return $this->mEnableTOC;
 	}
-<<<<<<< HEAD
-=======
 
 	/**
 	 * Enables/disables section edit links, doesn't override __NOEDITSECTION__
@@ -3732,5 +3717,4 @@
 	public function sectionEditLinksEnabled() {
 		return $this->mEnableSectionEditLinks;
 	}
->>>>>>> f3d821de
 }