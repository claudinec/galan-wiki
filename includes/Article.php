--- conflicted
+++ resolved
@@ -56,27 +56,23 @@
 	 */
 	public $mParserOptions;
 
-<<<<<<< HEAD
+	/**
+	 * Text of the revision we are working on
+	 * @var string $mContent
+	 */
 	var $mContent;                    // !< #BC cruft
 
 	/**
+	 * Content of the revision we are working on
 	 * @var Content
 	 * @since 1.WD
 	 */
-	var $mContentObject;
-
-=======
-	/**
-	 * Content of the revision we are working on
-	 * @var string $mContent
-	 */
-	var $mContent;                    // !<
+	var $mContentObject;              // !<
 
 	/**
 	 * Is the content ($mContent) already loaded?
 	 * @var bool $mContentLoaded
 	 */
->>>>>>> d97b7d6b
 	var $mContentLoaded = false;      // !<
 
 	/**
