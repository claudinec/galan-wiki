--- conflicted
+++ resolved
@@ -167,12 +167,7 @@
 	 * Increase stored value of $key by $value while preserving its TTL
 	 * @param $key String: Key to increase
 	 * @param $value Integer: Value to add to $key (Default 1)
-<<<<<<< HEAD
-	 * @return null if lock is not possible else $key value increased by $value
-	 * @return integer
-=======
 	 * @return integer|bool New value or false on failure
->>>>>>> e40a90f0
 	 */
 	public function incr( $key, $value = 1 ) {
 		if ( !$this->lock( $key ) ) {
