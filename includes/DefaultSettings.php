<?php
/**
 * @file
 *
 *                 NEVER EDIT THIS FILE
 *
 *
 * To customize your installation, edit "LocalSettings.php". If you make
 * changes here, they will be lost on next upgrade of MediaWiki!
 *
 * Note that since all these string interpolations are expanded
 * before LocalSettings is included, if you localize something
 * like $wgScriptPath, you must also localize everything that
 * depends on it.
 *
 * Documentation is in the source and on:
 * http://www.mediawiki.org/wiki/Manual:Configuration_settings
 */

/**
 * @cond file_level_code
 * This is not a valid entry point, perform no further processing unless MEDIAWIKI is defined
 */
if( !defined( 'MEDIAWIKI' ) ) {
	echo "This file is part of MediaWiki and is not a valid entry point\n";
	die( 1 );
}

# Create a site configuration object. Not used for much in a default install
if ( !defined( 'MW_PHP4' ) ) {
	require_once( "$IP/includes/SiteConfiguration.php" );
	$wgConf = new SiteConfiguration;
}
/** @endcond */

/** MediaWiki version number */
$wgVersion = '1.17alpha';

/** Name of the site. It must be changed in LocalSettings.php */
$wgSitename         = 'MediaWiki';

/**
 * URL of the server. It will be automatically built including https mode.
 *
 * Example:
 * <code>
 * $wgServer = http://example.com
 * </code>
 *
 * This is usually detected correctly by MediaWiki. If MediaWiki detects the
 * wrong server, it will redirect incorrectly after you save a page. In that
 * case, set this variable to fix it.
 */
$wgServer = '';

/** @cond file_level_code */
if( isset( $_SERVER['SERVER_NAME'] ) ) {
	$serverName = $_SERVER['SERVER_NAME'];
} elseif( isset( $_SERVER['HOSTNAME'] ) ) {
	$serverName = $_SERVER['HOSTNAME'];
} elseif( isset( $_SERVER['HTTP_HOST'] ) ) {
	$serverName = $_SERVER['HTTP_HOST'];
} elseif( isset( $_SERVER['SERVER_ADDR'] ) ) {
	$serverName = $_SERVER['SERVER_ADDR'];
} else {
	$serverName = 'localhost';
}

$wgProto = (isset($_SERVER['HTTPS']) && $_SERVER['HTTPS'] == 'on') ? 'https' : 'http';

$wgServer = $wgProto.'://' . $serverName;
# If the port is a non-standard one, add it to the URL
if(    isset( $_SERVER['SERVER_PORT'] )
	&& !strpos( $serverName, ':' )
	&& (    ( $wgProto == 'http' && $_SERVER['SERVER_PORT'] != 80 )
	 || ( $wgProto == 'https' && $_SERVER['SERVER_PORT'] != 443 ) ) ) {

	$wgServer .= ":" . $_SERVER['SERVER_PORT'];
}
/** @endcond */

/************************************************************************//**
 * @name   Script path settings
 * @{
 */

/**
 * The path we should point to.
 * It might be a virtual path in case with use apache mod_rewrite for example.
 *
 * This *needs* to be set correctly.
 *
 * Other paths will be set to defaults based on it unless they are directly
 * set in LocalSettings.php
 */
$wgScriptPath	    = '/wiki';

/**
 * Whether to support URLs like index.php/Page_title These often break when PHP
 * is set up in CGI mode. PATH_INFO *may* be correct if cgi.fix_pathinfo is set,
 * but then again it may not; lighttpd converts incoming path data to lowercase
 * on systems with case-insensitive filesystems, and there have been reports of
 * problems on Apache as well.
 *
 * To be safe we'll continue to keep it off by default.
 *
 * Override this to false if $_SERVER['PATH_INFO'] contains unexpectedly
 * incorrect garbage, or to true if it is really correct.
 *
 * The default $wgArticlePath will be set based on this value at runtime, but if
 * you have customized it, having this incorrectly set to true can cause
 * redirect loops when "pretty URLs" are used.
 */
$wgUsePathInfo =
	( strpos( php_sapi_name(), 'cgi' ) === false ) &&
	( strpos( php_sapi_name(), 'apache2filter' ) === false ) &&
	( strpos( php_sapi_name(), 'isapi' ) === false );

/**
 * The extension to append to script names by default. This can either be .php
 * or .php5.
 *
 * Some hosting providers use PHP 4 for *.php files, and PHP 5 for *.php5. This
 * variable is provided to support those providers.
 */
$wgScriptExtension  = '.php';

/**
 * The URL path to index.php.
 *
 * Defaults to "{$wgScriptPath}/index{$wgScriptExtension}".
 */
$wgScript           = false;

/**
 * The URL path to redirect.php. This is a script that is used by the Nostalgia
 * skin.
 *
 * Defaults to "{$wgScriptPath}/redirect{$wgScriptExtension}".
 */
$wgRedirectScript   = false; ///< defaults to

/**
 * The URL path to load.php.
 *
 * Defaults to "{$wgScriptPath}/load{$wgScriptExtension}".
 */
$wgLoadScript           = false;

/**@}*/

/************************************************************************//**
 * @name   URLs and file paths
 *
 * These various web and file path variables are set to their defaults
 * in Setup.php if they are not explicitly set from LocalSettings.php.
 * If you do override them, be sure to set them all!
 *
 * These will relatively rarely need to be set manually, unless you are
 * splitting style sheets or images outside the main document root.
 *
 * In this section, a "path" is usually a host-relative URL, i.e. a URL without
 * the host part, that starts with a slash. In most cases a full URL is also
 * acceptable. A "directory" is a local file path.
 *
 * In both paths and directories, trailing slashes should not be included.
 *
 * @{
 */

/**
 * The URL path of the skins directory. Defaults to "{$wgScriptPath}/skins"
 */
$wgStylePath   = false;
$wgStyleSheetPath = &$wgStylePath;

/**
 * The URL path of the skins directory. Should not point to an external domain.
 * Defaults to "{$wgScriptPath}/skins".
 */
$wgLocalStylePath   = false;

/**
 * The URL path of the extensions directory.
 * Defaults to "{$wgScriptPath}/extensions".
 */
$wgExtensionAssetsPath = false;

/**
 * Filesystem stylesheets directory. Defaults to "{$IP}/skins"
 */
$wgStyleDirectory = false;

/**
 * The URL path for primary article page views. This path should contain $1,
 * which is replaced by the article title.
 *
 * Defaults to "{$wgScript}/$1" or "{$wgScript}?title=$1", depending on
 * $wgUsePathInfo.
 */
$wgArticlePath      = false;

/**
 * The URL path for the images directory. Defaults to "{$wgScriptPath}/images"
 */
$wgUploadPath       = false;

/**
 * The filesystem path of the images directory. Defaults to "{$IP}/images".
 */
$wgUploadDirectory	= false;

/**
 * The URL path of the wiki logo. The logo size should be 135x135 pixels.
 * Defaults to "{$wgStylePath}/common/images/wiki.png".
 */
$wgLogo				= false;

/**
 * The URL path of the shortcut icon.
 */
$wgFavicon			= '/favicon.ico';

/**
 * The URL path of the icon for iPhone and iPod Touch web app bookmarks.
 * Defaults to no icon.
 */
$wgAppleTouchIcon   = false;

/**
 * The URL path of the math directory. Defaults to "{$wgUploadPath}/math".
 *
 * See http://www.mediawiki.org/wiki/Manual:Enable_TeX for details about how to
 * set up mathematical formula display.
 */
$wgMathPath         = false;

/**
 * The filesystem path of the math directory.
 * Defaults to "{$wgUploadDirectory}/math".
 *
 * See http://www.mediawiki.org/wiki/Manual:Enable_TeX for details about how to
 * set up mathematical formula display.
 */
$wgMathDirectory    = false;

/**
 * The local filesystem path to a temporary directory. This is not required to
 * be web accessible.
 *
 * Defaults to "{$wgUploadDirectory}/tmp".
 */
$wgTmpDirectory     = false;

/**
 * If set, this URL is added to the start of $wgUploadPath to form a complete
 * upload URL.
 */
$wgUploadBaseUrl    = "";

/**
 * To enable remote on-demand scaling, set this to the thumbnail base URL.
 * Full thumbnail URL will be like $wgUploadStashScalerBaseUrl/e/e6/Foo.jpg/123px-Foo.jpg
 * where 'e6' are the first two characters of the MD5 hash of the file name.
 * If $wgUploadStashScalerBaseUrl is set to false, thumbs are rendered locally as needed.
 */
$wgUploadStashScalerBaseUrl = false;

/**
 * To set 'pretty' URL paths for actions other than
 * plain page views, add to this array. For instance:
 *   'edit' => "$wgScriptPath/edit/$1"
 *
 * There must be an appropriate script or rewrite rule
 * in place to handle these URLs.
 */
$wgActionPaths = array();

/**@}*/

/************************************************************************//**
 * @name   Files and file uploads
 * @{
 */

/** Uploads have to be specially set up to be secure */
$wgEnableUploads = false;

/** Allows to move images and other media files */
$wgAllowImageMoving = true;

/**
 * These are additional characters that should be replaced with '-' in file names
 */
$wgIllegalFileChars = ":";

/**
 * @deprecated use $wgDeletedDirectory
 */
$wgFileStore = array();

/**
 * What directory to place deleted uploads in
 */
$wgDeletedDirectory = false; //  Defaults to $wgUploadDirectory/deleted

/**
 * Set this to true if you use img_auth and want the user to see details on why access failed.
 */
$wgImgAuthDetails   = false;

/**
 * If this is enabled, img_auth.php will not allow image access unless the wiki
 * is private. This improves security when image uploads are hosted on a
 * separate domain.
 */
$wgImgAuthPublicTest = true;

/**
 * File repository structures
 *
 * $wgLocalFileRepo is a single repository structure, and $wgForeignFileRepos is
 * an array of such structures. Each repository structure is an associative
 * array of properties configuring the repository.
 *
 * Properties required for all repos:
 *   - class            The class name for the repository. May come from the core or an extension.
 *                      The core repository classes are LocalRepo, ForeignDBRepo, FSRepo.
 *
 *   - name	            A unique name for the repository.
 *
 * For most core repos:
 *   - url              Base public URL
 *   - hashLevels       The number of directory levels for hash-based division of files
 *   - thumbScriptUrl   The URL for thumb.php (optional, not recommended)
 *   - transformVia404  Whether to skip media file transformation on parse and rely on a 404
 *                      handler instead.
 *   - initialCapital   Equivalent to $wgCapitalLinks (or $wgCapitalLinkOverrides[NS_FILE],
 *                      determines whether filenames implicitly start with a capital letter.
 *                      The current implementation may give incorrect description page links
 *                      when the local $wgCapitalLinks and initialCapital are mismatched.
 *   - pathDisclosureProtection
 *                      May be 'paranoid' to remove all parameters from error messages, 'none' to
 *                      leave the paths in unchanged, or 'simple' to replace paths with
 *                      placeholders. Default for LocalRepo is 'simple'.
 *   - fileMode         This allows wikis to set the file mode when uploading/moving files. Default
 *                      is 0644.
 *   - directory        The local filesystem directory where public files are stored. Not used for
 *                      some remote repos.
 *   - thumbDir         The base thumbnail directory. Defaults to <directory>/thumb.
 *   - thumbUrl         The base thumbnail URL. Defaults to <url>/thumb.
 *
 *
 * These settings describe a foreign MediaWiki installation. They are optional, and will be ignored
 * for local repositories:
 *   - descBaseUrl       URL of image description pages, e.g. http://en.wikipedia.org/wiki/File:
 *   - scriptDirUrl      URL of the MediaWiki installation, equivalent to $wgScriptPath, e.g.
 *                       http://en.wikipedia.org/w
 *   - scriptExtension   Script extension of the MediaWiki installation, equivalent to
 *                       $wgScriptExtension, e.g. .php5 defaults to .php
 *
 *   - articleUrl        Equivalent to $wgArticlePath, e.g. http://en.wikipedia.org/wiki/$1
 *   - fetchDescription  Fetch the text of the remote file description page. Equivalent to
 *                      $wgFetchCommonsDescriptions.
 *
 * ForeignDBRepo:
 *   - dbType, dbServer, dbUser, dbPassword, dbName, dbFlags
 *                      equivalent to the corresponding member of $wgDBservers
 *   - tablePrefix       Table prefix, the foreign wiki's $wgDBprefix
 *   - hasSharedCache    True if the wiki's shared cache is accessible via the local $wgMemc
 *
 * ForeignAPIRepo:
 *   - apibase              Use for the foreign API's URL
 *   - apiThumbCacheExpiry  How long to locally cache thumbs for
 *
 * The default is to initialise these arrays from the MW<1.11 backwards compatible settings:
 * $wgUploadPath, $wgThumbnailScriptPath, $wgSharedUploadDirectory, etc.
 */
$wgLocalFileRepo = false;

/** @see $wgLocalFileRepo */
$wgForeignFileRepos = array();

/**
 * Use Commons as a remote file repository. Essentially a wrapper, when this
 * is enabled $wgForeignFileRepos will point at Commons with a set of default
 * settings
 */
$wgUseInstantCommons = false;

/**
 * Show EXIF data, on by default if available.
 * Requires PHP's EXIF extension: http://www.php.net/manual/en/ref.exif.php
 *
 * NOTE FOR WINDOWS USERS:
 * To enable EXIF functions, add the folloing lines to the
 * "Windows extensions" section of php.ini:
 *
 * extension=extensions/php_mbstring.dll
 * extension=extensions/php_exif.dll
 */
$wgShowEXIF = function_exists( 'exif_read_data' );

/**
 * If you operate multiple wikis, you can define a shared upload path here.
 * Uploads to this wiki will NOT be put there - they will be put into
 * $wgUploadDirectory.
 * If $wgUseSharedUploads is set, the wiki will look in the shared repository if
 * no file of the given name is found in the local repository (for [[File:..]],
 * [[Media:..]] links). Thumbnails will also be looked for and generated in this
 * directory.
 *
 * Note that these configuration settings can now be defined on a per-
 * repository basis for an arbitrary number of file repositories, using the
 * $wgForeignFileRepos variable.
 */
$wgUseSharedUploads = false;
/** Full path on the web server where shared uploads can be found */
$wgSharedUploadPath = "http://commons.wikimedia.org/shared/images";
/** Fetch commons image description pages and display them on the local wiki? */
$wgFetchCommonsDescriptions = false;
/** Path on the file system where shared uploads can be found. */
$wgSharedUploadDirectory = "/var/www/wiki3/images";
/** DB name with metadata about shared directory. Set this to false if the uploads do not come from a wiki. */
$wgSharedUploadDBname = false;
/** Optional table prefix used in database. */
$wgSharedUploadDBprefix = '';
/** Cache shared metadata in memcached. Don't do this if the commons wiki is in a different memcached domain */
$wgCacheSharedUploads = true;
/**
* Allow for upload to be copied from an URL. Requires Special:Upload?source=web
* The timeout for copy uploads is set by $wgHTTPTimeout.
*/
$wgAllowCopyUploads = false;
/**
 * Allow asynchronous copy uploads.
 * This feature is experimental.
 */
$wgAllowAsyncCopyUploads = false;

/**
 * Max size for uploads, in bytes. Applies to all uploads.
 */
$wgMaxUploadSize = 1024*1024*100; # 100MB

/**
 * Point the upload navigation link to an external URL
 * Useful if you want to use a shared repository by default
 * without disabling local uploads (use $wgEnableUploads = false for that)
 * e.g. $wgUploadNavigationUrl = 'http://commons.wikimedia.org/wiki/Special:Upload';
 */
$wgUploadNavigationUrl = false;

/**
 * Point the upload link for missing files to an external URL, as with
 * $wgUploadNavigationUrl. The URL will get (?|&)wpDestFile=<filename>
 * appended to it as appropriate.
 */
$wgUploadMissingFileUrl = false;

/**
 * Give a path here to use thumb.php for thumbnail generation on client request, instead of
 * generating them on render and outputting a static URL. This is necessary if some of your
 * apache servers don't have read/write access to the thumbnail path.
 *
 * Example:
 *   $wgThumbnailScriptPath = "{$wgScriptPath}/thumb{$wgScriptExtension}";
 */
$wgThumbnailScriptPath = false;
$wgSharedThumbnailScriptPath = false;

/**
 * Set this to false if you do not want MediaWiki to divide your images
 * directory into many subdirectories, for improved performance.
 *
 * It's almost always good to leave this enabled. In previous versions of
 * MediaWiki, some users set this to false to allow images to be added to the
 * wiki by simply copying them into $wgUploadDirectory and then running
 * maintenance/rebuildImages.php to register them in the database. This is no
 * longer recommended, use maintenance/importImages.php instead.
 *
 * Note that this variable may be ignored if $wgLocalFileRepo is set.
 */
$wgHashedUploadDirectory	= true;

/**
 * Set the following to false especially if you have a set of files that need to
 * be accessible by all wikis, and you do not want to use the hash (path/a/aa/)
 * directory layout.
 */
$wgHashedSharedUploadDirectory = true;

/**
 * Base URL for a repository wiki. Leave this blank if uploads are just stored
 * in a shared directory and not meant to be accessible through a separate wiki.
 * Otherwise the image description pages on the local wiki will link to the
 * image description page on this wiki.
 *
 * Please specify the namespace, as in the example below.
 */
$wgRepositoryBaseUrl = "http://commons.wikimedia.org/wiki/File:";

/**
 * This is the list of preferred extensions for uploading files. Uploading files
 * with extensions not in this list will trigger a warning.
 *
 * WARNING: If you add any OpenOffice or Microsoft Office file formats here,
 * such as odt or doc, and untrusted users are allowed to upload files, then
 * your wiki will be vulnerable to cross-site request forgery (CSRF).
 */
$wgFileExtensions = array( 'png', 'gif', 'jpg', 'jpeg' );

/** Files with these extensions will never be allowed as uploads. */
$wgFileBlacklist = array(
	# HTML may contain cookie-stealing JavaScript and web bugs
	'html', 'htm', 'js', 'jsb', 'mhtml', 'mht', 'xhtml', 'xht',
	# PHP scripts may execute arbitrary code on the server
	'php', 'phtml', 'php3', 'php4', 'php5', 'phps',
	# Other types that may be interpreted by some servers
	'shtml', 'jhtml', 'pl', 'py', 'cgi',
	# May contain harmful executables for Windows victims
	'exe', 'scr', 'dll', 'msi', 'vbs', 'bat', 'com', 'pif', 'cmd', 'vxd', 'cpl' );

/**
 * Files with these mime types will never be allowed as uploads
 * if $wgVerifyMimeType is enabled.
 */
$wgMimeTypeBlacklist = array(
	# HTML may contain cookie-stealing JavaScript and web bugs
	'text/html', 'text/javascript', 'text/x-javascript',  'application/x-shellscript',
	# PHP scripts may execute arbitrary code on the server
	'application/x-php', 'text/x-php',
	# Other types that may be interpreted by some servers
	'text/x-python', 'text/x-perl', 'text/x-bash', 'text/x-sh', 'text/x-csh',
	# Client-side hazards on Internet Explorer
	'text/scriptlet', 'application/x-msdownload',
	# Windows metafile, client-side vulnerability on some systems
	'application/x-msmetafile',
	# A ZIP file may be a valid Java archive containing an applet which exploits the
	# same-origin policy to steal cookies
	'application/zip',
	# MS Office OpenXML and other Open Package Conventions files are zip files
	# and thus blacklisted just as other zip files
	'application/x-opc+zip',
);

/**
 * This is a flag to determine whether or not to check file extensions on upload.
 *
 * WARNING: setting this to false is insecure for public wikis.
 */
$wgCheckFileExtensions = true;

/**
 * If this is turned off, users may override the warning for files not covered
 * by $wgFileExtensions.
 *
 * WARNING: setting this to false is insecure for public wikis.
 */
$wgStrictFileExtensions = true;

/** Warn if uploaded files are larger than this (in bytes), or false to disable*/
$wgUploadSizeWarning = false;

/**
 * list of trusted media-types and mime types.
 * Use the MEDIATYPE_xxx constants to represent media types.
 * This list is used by File::isSafeFile
 *
 * Types not listed here will have a warning about unsafe content
 * displayed on the images description page. It would also be possible
 * to use this for further restrictions, like disabling direct
 * [[media:...]] links for non-trusted formats.
 */
$wgTrustedMediaFormats = array(
	MEDIATYPE_BITMAP, //all bitmap formats
	MEDIATYPE_AUDIO,  //all audio formats
	MEDIATYPE_VIDEO,  //all plain video formats
	"image/svg+xml",  //svg (only needed if inline rendering of svg is not supported)
	"application/pdf",  //PDF files
	#"application/x-shockwave-flash", //flash/shockwave movie
);

/**
 * Plugins for media file type handling.
 * Each entry in the array maps a MIME type to a class name
 */
$wgMediaHandlers = array(
	'image/jpeg' => 'BitmapHandler',
	'image/png' => 'PNGHandler',
	'image/gif' => 'GIFHandler',
	'image/tiff' => 'TiffHandler',
	'image/x-ms-bmp' => 'BmpHandler',
	'image/x-bmp' => 'BmpHandler',
	'image/svg+xml' => 'SvgHandler', // official
	'image/svg' => 'SvgHandler', // compat
	'image/vnd.djvu' => 'DjVuHandler', // official
	'image/x.djvu' => 'DjVuHandler', // compat
	'image/x-djvu' => 'DjVuHandler', // compat
);

/**
 * Resizing can be done using PHP's internal image libraries or using
 * ImageMagick or another third-party converter, e.g. GraphicMagick.
 * These support more file formats than PHP, which only supports PNG,
 * GIF, JPG, XBM and WBMP.
 *
 * Use Image Magick instead of PHP builtin functions.
 */
$wgUseImageMagick		= false;
/** The convert command shipped with ImageMagick */
$wgImageMagickConvertCommand    = '/usr/bin/convert';

/** Sharpening parameter to ImageMagick */
$wgSharpenParameter = '0x0.4';

/** Reduction in linear dimensions below which sharpening will be enabled */
$wgSharpenReductionThreshold = 0.85;

/**
 * Temporary directory used for ImageMagick. The directory must exist. Leave
 * this set to false to let ImageMagick decide for itself.
 */
$wgImageMagickTempDir = false;

/**
 * Use another resizing converter, e.g. GraphicMagick
 * %s will be replaced with the source path, %d with the destination
 * %w and %h will be replaced with the width and height.
 *
 * Example for GraphicMagick:
 * <code>
 * $wgCustomConvertCommand = "gm convert %s -resize %wx%h %d"
 * </code>
 *
 * Leave as false to skip this.
 */
$wgCustomConvertCommand = false;

/**
 * Scalable Vector Graphics (SVG) may be uploaded as images.
 * Since SVG support is not yet standard in browsers, it is
 * necessary to rasterize SVGs to PNG as a fallback format.
 *
 * An external program is required to perform this conversion.
 */
$wgSVGConverters = array(
	'ImageMagick' => '$path/convert -background white -thumbnail $widthx$height\! $input PNG:$output',
	'sodipodi' => '$path/sodipodi -z -w $width -f $input -e $output',
	'inkscape' => '$path/inkscape -z -w $width -f $input -e $output',
	'batik' => 'java -Djava.awt.headless=true -jar $path/batik-rasterizer.jar -w $width -d $output $input',
	'rsvg' => '$path/rsvg -w$width -h$height $input $output',
	'imgserv' => '$path/imgserv-wrapper -i svg -o png -w$width $input $output',
	);
/** Pick a converter defined in $wgSVGConverters */
$wgSVGConverter = 'ImageMagick';
/** If not in the executable PATH, specify the SVG converter path. */
$wgSVGConverterPath = '';
/** Don't scale a SVG larger than this */
$wgSVGMaxSize = 2048;

/**
 * MediaWiki will reject HTMLesque tags in uploaded files due to idiotic browsers which can't
 * perform basic stuff like MIME detection and which are vulnerable to further idiots uploading
 * crap files as images. When this directive is on, <title> will be allowed in files with
 * an "image/svg+xml" MIME type. You should leave this disabled if your web server is misconfigured
 * and doesn't send appropriate MIME types for SVG images.
 */
$wgAllowTitlesInSVG = false;

/**
 * Don't thumbnail an image if it will use too much working memory.
 * Default is 50 MB if decompressed to RGBA form, which corresponds to
 * 12.5 million pixels or 3500x3500
 */
$wgMaxImageArea = 1.25e7;
/**
 * Force thumbnailing of animated GIFs above this size to a single
 * frame instead of an animated thumbnail.  As of MW 1.17 this limit
 * is checked against the total size of all frames in the animation.
 * It probably makes sense to keep this equal to $wgMaxImageArea.
 */
$wgMaxAnimatedGifArea = 1.25e7;
/**
 * Browsers don't support TIFF inline generally...
 * For inline display, we need to convert to PNG or JPEG.
 * Note scaling should work with ImageMagick, but may not with GD scaling.
 *
 * Example:
 * <code>
 *  // PNG is lossless, but inefficient for photos
 *  $wgTiffThumbnailType = array( 'png', 'image/png' );
 *  // JPEG is good for photos, but has no transparency support. Bad for diagrams.
 *  $wgTiffThumbnailType = array( 'jpg', 'image/jpeg' );
 * </code>
 */
 $wgTiffThumbnailType = false;

/**
 * If rendered thumbnail files are older than this timestamp, they
 * will be rerendered on demand as if the file didn't already exist.
 * Update if there is some need to force thumbs and SVG rasterizations
 * to rerender, such as fixes to rendering bugs.
 */
$wgThumbnailEpoch = '20030516000000';

/**
 * If set, inline scaled images will still produce <img> tags ready for
 * output instead of showing an error message.
 *
 * This may be useful if errors are transitory, especially if the site
 * is configured to automatically render thumbnails on request.
 *
 * On the other hand, it may obscure error conditions from debugging.
 * Enable the debug log or the 'thumbnail' log group to make sure errors
 * are logged to a file for review.
 */
$wgIgnoreImageErrors = false;

/**
 * Allow thumbnail rendering on page view. If this is false, a valid
 * thumbnail URL is still output, but no file will be created at
 * the target location. This may save some time if you have a
 * thumb.php or 404 handler set up which is faster than the regular
 * webserver(s).
 */
$wgGenerateThumbnailOnParse = true;

/**
* Show thumbnails for old images on the image description page
*/
$wgShowArchiveThumbnails = true;

/** Obsolete, always true, kept for compatibility with extensions */
$wgUseImageResize = true;


/**
 * Internal name of virus scanner. This servers as a key to the
 * $wgAntivirusSetup array. Set this to NULL to disable virus scanning. If not
 * null, every file uploaded will be scanned for viruses.
 */
$wgAntivirus= null;

/**
 * Configuration for different virus scanners. This an associative array of
 * associative arrays. It contains one setup array per known scanner type.
 * The entry is selected by $wgAntivirus, i.e.
 * valid values for $wgAntivirus are the keys defined in this array.
 *
 * The configuration array for each scanner contains the following keys:
 * "command", "codemap", "messagepattern":
 *
 * "command" is the full command to call the virus scanner - %f will be
 * replaced with the name of the file to scan. If not present, the filename
 * will be appended to the command. Note that this must be overwritten if the
 * scanner is not in the system path; in that case, plase set
 * $wgAntivirusSetup[$wgAntivirus]['command'] to the desired command with full
 * path.
 *
 * "codemap" is a mapping of exit code to return codes of the detectVirus
 * function in SpecialUpload.
 *   - An exit code mapped to AV_SCAN_FAILED causes the function to consider
 *     the scan to be failed. This will pass the file if $wgAntivirusRequired
 *     is not set.
 *   - An exit code mapped to AV_SCAN_ABORTED causes the function to consider
 *     the file to have an usupported format, which is probably imune to
 *     virusses. This causes the file to pass.
 *   - An exit code mapped to AV_NO_VIRUS will cause the file to pass, meaning
 *     no virus was found.
 *   - All other codes (like AV_VIRUS_FOUND) will cause the function to report
 *     a virus.
 *   - You may use "*" as a key in the array to catch all exit codes not mapped otherwise.
 *
 * "messagepattern" is a perl regular expression to extract the meaningful part of the scanners
 * output. The relevant part should be matched as group one (\1).
 * If not defined or the pattern does not match, the full message is shown to the user.
 */
$wgAntivirusSetup = array(

	#setup for clamav
	'clamav' => array (
		'command' => "clamscan --no-summary ",

		'codemap' => array (
			"0" =>  AV_NO_VIRUS, # no virus
			"1" =>  AV_VIRUS_FOUND, # virus found
			"52" => AV_SCAN_ABORTED, # unsupported file format (probably imune)
			"*" =>  AV_SCAN_FAILED, # else scan failed
		),

		'messagepattern' => '/.*?:(.*)/sim',
	),

	#setup for f-prot
	'f-prot' => array (
		'command' => "f-prot ",

		'codemap' => array (
			"0" => AV_NO_VIRUS, # no virus
			"3" => AV_VIRUS_FOUND, # virus found
			"6" => AV_VIRUS_FOUND, # virus found
			"*" => AV_SCAN_FAILED, # else scan failed
		),

		'messagepattern' => '/.*?Infection:(.*)$/m',
	),
);


/** Determines if a failed virus scan (AV_SCAN_FAILED) will cause the file to be rejected. */
$wgAntivirusRequired = true;

/** Determines if the mime type of uploaded files should be checked */
$wgVerifyMimeType = true;

/** Sets the mime type definition file to use by MimeMagic.php. */
$wgMimeTypeFile = "includes/mime.types";
#$wgMimeTypeFile= "/etc/mime.types";
#$wgMimeTypeFile= null; #use built-in defaults only.

/** Sets the mime type info file to use by MimeMagic.php. */
$wgMimeInfoFile= "includes/mime.info";
#$wgMimeInfoFile= null; #use built-in defaults only.

/**
 * Switch for loading the FileInfo extension by PECL at runtime.
 * This should be used only if fileinfo is installed as a shared object
 * or a dynamic library.
 */
$wgLoadFileinfoExtension = false;

/** Sets an external mime detector program. The command must print only
 * the mime type to standard output.
 * The name of the file to process will be appended to the command given here.
 * If not set or NULL, mime_content_type will be used if available.
 * Example:
 * <code>
 * #$wgMimeDetectorCommand = "file -bi"; # use external mime detector (Linux)
 * </code>
 */
$wgMimeDetectorCommand = null;

/**
 * Switch for trivial mime detection. Used by thumb.php to disable all fancy
 * things, because only a few types of images are needed and file extensions
 * can be trusted.
 */
$wgTrivialMimeDetection = false;

/**
 * Additional XML types we can allow via mime-detection.
 * array = ( 'rootElement' => 'associatedMimeType' )
 */
$wgXMLMimeTypes = array(
		'http://www.w3.org/2000/svg:svg'    			=> 'image/svg+xml',
		'svg'                               			=> 'image/svg+xml',
		'http://www.lysator.liu.se/~alla/dia/:diagram' 	=> 'application/x-dia-diagram',
		'http://www.w3.org/1999/xhtml:html'				=> 'text/html', // application/xhtml+xml?
		'html'                              			=> 'text/html', // application/xhtml+xml?
);

/**
 * Limit images on image description pages to a user-selectable limit. In order
 * to reduce disk usage, limits can only be selected from a list.
 * The user preference is saved as an array offset in the database, by default
 * the offset is set with $wgDefaultUserOptions['imagesize']. Make sure you
 * change it if you alter the array (see bug 8858).
 * This is the list of settings the user can choose from:
 */
$wgImageLimits = array (
	array(320,240),
	array(640,480),
	array(800,600),
	array(1024,768),
	array(1280,1024),
	array(10000,10000) );

/**
 * Adjust thumbnails on image pages according to a user setting. In order to
 * reduce disk usage, the values can only be selected from a list. This is the
 * list of settings the user can choose from:
 */
$wgThumbLimits = array(
	120,
	150,
	180,
	200,
	250,
	300
);

/**
 * Default parameters for the <gallery> tag
 */
$wgGalleryOptions = array (
	'imagesPerRow' => 0, // Default number of images per-row in the gallery. 0 -> Adapt to screensize
	'imageWidth' => 120, // Width of the cells containing images in galleries (in "px")
	'imageHeight' => 120, // Height of the cells containing images in galleries (in "px")
	'captionLength' => 20, // Length of caption to truncate (in characters)
	'showBytes' => true, // Show the filesize in bytes in categories
);

/**
 * Adjust width of upright images when parameter 'upright' is used
 * This allows a nicer look for upright images without the need to fix the width
 * by hardcoded px in wiki sourcecode.
 */
$wgThumbUpright = 0.75;

/**
 * Default value for chmoding of new directories.
 */
$wgDirectoryMode = 0777;

/**
 * DJVU settings
 * Path of the djvudump executable
 * Enable this and $wgDjvuRenderer to enable djvu rendering
 */
# $wgDjvuDump = 'djvudump';
$wgDjvuDump = null;

/**
 * Path of the ddjvu DJVU renderer
 * Enable this and $wgDjvuDump to enable djvu rendering
 */
# $wgDjvuRenderer = 'ddjvu';
$wgDjvuRenderer = null;

/**
 * Path of the djvutxt DJVU text extraction utility
 * Enable this and $wgDjvuDump to enable text layer extraction from djvu files
 */
# $wgDjvuTxt = 'djvutxt';
$wgDjvuTxt = null;

/**
 * Path of the djvutoxml executable
 * This works like djvudump except much, much slower as of version 3.5.
 *
 * For now I recommend you use djvudump instead. The djvuxml output is
 * probably more stable, so we'll switch back to it as soon as they fix
 * the efficiency problem.
 * http://sourceforge.net/tracker/index.php?func=detail&aid=1704049&group_id=32953&atid=406583
 */
# $wgDjvuToXML = 'djvutoxml';
$wgDjvuToXML = null;


/**
 * Shell command for the DJVU post processor
 * Default: pnmtopng, since ddjvu generates ppm output
 * Set this to false to output the ppm file directly.
 */
$wgDjvuPostProcessor = 'pnmtojpeg';
/**
 * File extension for the DJVU post processor output
 */
$wgDjvuOutputExtension = 'jpg';

/** @} */ # end of file uploads }

/************************************************************************//**
 * @name   Email settings
 * @{
 */

/**
 * Site admin email address.
 */
$wgEmergencyContact = 'wikiadmin@' . $serverName;

/**
 * Password reminder email address.
 *
 * The address we should use as sender when a user is requesting his password.
 */
$wgPasswordSender = 'apache@' . $serverName;

unset( $serverName ); # Don't leak local variables to global scope

/**
 * Password reminder name
 */
$wgPasswordSenderName = 'MediaWiki Mail';

/**
 * Dummy address which should be accepted during mail send action.
 * It might be necessary to adapt the address or to set it equal
 * to the $wgEmergencyContact address.
 */
$wgNoReplyAddress = 'reply@not.possible';

/**
 * Set to true to enable the e-mail basic features:
 * Password reminders, etc. If sending e-mail on your
 * server doesn't work, you might want to disable this.
 */
$wgEnableEmail = true;

/**
 * Set to true to enable user-to-user e-mail.
 * This can potentially be abused, as it's hard to track.
 */
$wgEnableUserEmail = true;

/**
 * Set to true to put the sending user's email in a Reply-To header
 * instead of From. ($wgEmergencyContact will be used as From.)
 *
 * Some mailers (eg sSMTP) set the SMTP envelope sender to the From value,
 * which can cause problems with SPF validation and leak recipient addressses
 * when bounces are sent to the sender.
 */
$wgUserEmailUseReplyTo = false;

/**
 * Minimum time, in hours, which must elapse between password reminder
 * emails for a given account. This is to prevent abuse by mail flooding.
 */
$wgPasswordReminderResendTime = 24;

/**
 * The time, in seconds, when an emailed temporary password expires.
 */
$wgNewPasswordExpiry  = 3600 * 24 * 7;

/**
 * SMTP Mode
 * For using a direct (authenticated) SMTP server connection.
 * Default to false or fill an array :
 * <code>
 * "host" => 'SMTP domain',
 * "IDHost" => 'domain for MessageID',
 * "port" => "25",
 * "auth" => true/false,
 * "username" => user,
 * "password" => password
 * </code>
 */
$wgSMTP				= false;

/**
 * Additional email parameters, will be passed as the last argument to mail() call.
 */
$wgAdditionalMailParams = null;

/**
 * True: from page editor if s/he opted-in. False: Enotif mails appear to come
 * from $wgEmergencyContact
 */
$wgEnotifFromEditor	= false;

// TODO move UPO to preferences probably ?
# If set to true, users get a corresponding option in their preferences and can choose to enable or disable at their discretion
# If set to false, the corresponding input form on the user preference page is suppressed
# It call this to be a "user-preferences-option (UPO)"

/**
 * Require email authentication before sending mail to an email addres. This is
 * highly recommended. It prevents MediaWiki from being used as an open spam
 * relay.
 */
$wgEmailAuthentication				= true;

/**
 * Allow users to enable email notification ("enotif") on watchlist changes.
 */
$wgEnotifWatchlist		= false;

/**
 * Allow users to enable email notification ("enotif") when someone edits their
 * user talk page.
 */
$wgEnotifUserTalk		= false;

/**
 * Set the Reply-to address in notifications to the editor's address, if user
 * allowed this in the preferences.
 */
$wgEnotifRevealEditorAddress	= false;

/**
 * Send notification mails on minor edits to watchlist pages. This is enabled
 * by default. Does not affect user talk notifications.
 */
$wgEnotifMinorEdits		= true;

/**
 * Send a generic mail instead of a personalised mail for each user.  This
 * always uses UTC as the time zone, and doesn't include the username.
 *
 * For pages with many users watching, this can significantly reduce mail load.
 * Has no effect when using sendmail rather than SMTP.
 */
$wgEnotifImpersonal = false;

/**
 * Maximum number of users to mail at once when using impersonal mail. Should
 * match the limit on your mail server.
 */
$wgEnotifMaxRecips = 500;

/**
 * Send mails via the job queue. This can be useful to reduce the time it
 * takes to save a page that a lot of people are watching.
 */
$wgEnotifUseJobQ = false;

/**
 * Use real name instead of username in e-mail "from" field.
 */
$wgEnotifUseRealName = false;

/**
 * Array of usernames who will be sent a notification email for every change
 * which occurs on a wiki.
 */
$wgUsersNotifiedOnAllChanges = array();


/** @} */ # end of email settings

/************************************************************************//**
 * @name   Database settings
 * @{
 */
/** Database host name or IP address */
$wgDBserver         = 'localhost';
/** Database port number (for PostgreSQL) */
$wgDBport           = 5432;
/** Name of the database */
$wgDBname           = 'my_wiki';
/** Database username */
$wgDBuser           = 'wikiuser';
/** Database user's password */
$wgDBpassword       = '';
/** Database type */
$wgDBtype           = 'mysql';

/** Separate username for maintenance tasks. Leave as null to use the default. */
$wgDBadminuser = null;
/** Separate password for maintenance tasks. Leave as null to use the default. */
$wgDBadminpassword = null;

/**
 * Search type.
 * Leave as null to select the default search engine for the
 * selected database type (eg SearchMySQL), or set to a class
 * name to override to a custom search engine.
 */
$wgSearchType	    = null;

/** Table name prefix */
$wgDBprefix         = '';
/** MySQL table options to use during installation or update */
$wgDBTableOptions   = 'ENGINE=InnoDB';

/**
 * SQL Mode - default is turning off all modes, including strict, if set.
 * null can be used to skip the setting for performance reasons and assume
 * DBA has done his best job.
 * String override can be used for some additional fun :-)
 */
$wgSQLMode = '';

/** Mediawiki schema */
$wgDBmwschema       = 'mediawiki';
/** Tsearch2 schema */
$wgDBts2schema      = 'public';

/** To override default SQLite data directory ($docroot/../data) */
$wgSQLiteDataDir    = '';

/**
 * Make all database connections secretly go to localhost. Fool the load balancer
 * thinking there is an arbitrarily large cluster of servers to connect to.
 * Useful for debugging.
 */
$wgAllDBsAreLocalhost = false;

/**
 * Shared database for multiple wikis. Commonly used for storing a user table
 * for single sign-on. The server for this database must be the same as for the
 * main database.
 *
 * For backwards compatibility the shared prefix is set to the same as the local
 * prefix, and the user table is listed in the default list of shared tables.
 * The user_properties table is also added so that users will continue to have their
 * preferences shared (preferences were stored in the user table prior to 1.16)
 *
 * $wgSharedTables may be customized with a list of tables to share in the shared
 * datbase. However it is advised to limit what tables you do share as many of
 * MediaWiki's tables may have side effects if you try to share them.
 * EXPERIMENTAL
 *
 * $wgSharedPrefix is the table prefix for the shared database. It defaults to
 * $wgDBprefix.
 */
$wgSharedDB     = null;

/** @see $wgSharedDB */
$wgSharedPrefix = false;
/** @see $wgSharedDB */
$wgSharedTables = array( 'user', 'user_properties' );

/**
 * Database load balancer
 * This is a two-dimensional array, an array of server info structures
 * Fields are:
 *   - host:        Host name
 *   - dbname:      Default database name
 *   - user:        DB user
 *   - password:    DB password
 *   - type:        "mysql" or "postgres"
 *   - load:        ratio of DB_SLAVE load, must be >=0, the sum of all loads must be >0
 *   - groupLoads:  array of load ratios, the key is the query group name. A query may belong
 *                  to several groups, the most specific group defined here is used.
 *
 *   - flags:       bit field
 *                  - DBO_DEFAULT -- turns on DBO_TRX only if !$wgCommandLineMode (recommended)
 *                  - DBO_DEBUG -- equivalent of $wgDebugDumpSql
 *                  - DBO_TRX -- wrap entire request in a transaction
 *                  - DBO_IGNORE -- ignore errors (not useful in LocalSettings.php)
 *                  - DBO_NOBUFFER -- turn off buffering (not useful in LocalSettings.php)
 *
 *   - max lag:     (optional) Maximum replication lag before a slave will taken out of rotation
 *   - max threads: (optional) Maximum number of running threads
 *
 *   These and any other user-defined properties will be assigned to the mLBInfo member
 *   variable of the Database object.
 *
 * Leave at false to use the single-server variables above. If you set this
 * variable, the single-server variables will generally be ignored (except
 * perhaps in some command-line scripts).
 *
 * The first server listed in this array (with key 0) will be the master. The
 * rest of the servers will be slaves. To prevent writes to your slaves due to
 * accidental misconfiguration or MediaWiki bugs, set read_only=1 on all your
 * slaves in my.cnf. You can set read_only mode at runtime using:
 *
 * <code>
 *     SET @@read_only=1;
 * </code>
 *
 * Since the effect of writing to a slave is so damaging and difficult to clean
 * up, we at Wikimedia set read_only=1 in my.cnf on all our DB servers, even
 * our masters, and then set read_only=0 on masters at runtime.
 */
$wgDBservers		= false;

/**
 * Load balancer factory configuration
 * To set up a multi-master wiki farm, set the class here to something that
 * can return a LoadBalancer with an appropriate master on a call to getMainLB().
 * The class identified here is responsible for reading $wgDBservers,
 * $wgDBserver, etc., so overriding it may cause those globals to be ignored.
 *
 * The LBFactory_Multi class is provided for this purpose, please see
 * includes/db/LBFactory_Multi.php for configuration information.
 */
$wgLBFactoryConf    = array( 'class' => 'LBFactory_Simple' );

/** How long to wait for a slave to catch up to the master */
$wgMasterWaitTimeout = 10;

/** File to log database errors to */
$wgDBerrorLog		= false;

/** When to give an error message */
$wgDBClusterTimeout = 10;

/**
 * Scale load balancer polling time so that under overload conditions, the database server
 * receives a SHOW STATUS query at an average interval of this many microseconds
 */
$wgDBAvgStatusPoll = 2000;

/** Set to true if using InnoDB tables */
$wgDBtransactions	= false;
/** Set to true for compatibility with extensions that might be checking.
 * MySQL 3.23.x is no longer supported. */
$wgDBmysql4			= true;

/**
 * Set to true to engage MySQL 4.1/5.0 charset-related features;
 * for now will just cause sending of 'SET NAMES=utf8' on connect.
 *
 * WARNING: THIS IS EXPERIMENTAL!
 *
 * May break if you're not using the table defs from mysql5/tables.sql.
 * May break if you're upgrading an existing wiki if set differently.
 * Broken symptoms likely to include incorrect behavior with page titles,
 * usernames, comments etc containing non-ASCII characters.
 * Might also cause failures on the object cache and other things.
 *
 * Even correct usage may cause failures with Unicode supplementary
 * characters (those not in the Basic Multilingual Plane) unless MySQL
 * has enhanced their Unicode support.
 */
$wgDBmysql5			= false;

/**
 * Other wikis on this site, can be administered from a single developer
 * account.
 * Array numeric key => database name
 */
$wgLocalDatabases = array();

/**
 * If lag is higher than $wgSlaveLagWarning, show a warning in some special
 * pages (like watchlist).  If the lag is higher than $wgSlaveLagCritical,
 * show a more obvious warning.
 */
$wgSlaveLagWarning = 10;
/** @see $wgSlaveLagWarning */
$wgSlaveLagCritical = 30;

/**
 * Use old names for change_tags indices.
 */
$wgOldChangeTagsIndex = false;

/**@}*/ # End of DB settings }


/************************************************************************//**
 * @name   Text storage
 * @{
 */

/**
 * We can also compress text stored in the 'text' table. If this is set on, new
 * revisions will be compressed on page save if zlib support is available. Any
 * compressed revisions will be decompressed on load regardless of this setting
 * *but will not be readable at all* if zlib support is not available.
 */
$wgCompressRevisions = false;

/**
 * External stores allow including content
 * from non database sources following URL links
 *
 * Short names of ExternalStore classes may be specified in an array here:
 * $wgExternalStores = array("http","file","custom")...
 *
 * CAUTION: Access to database might lead to code execution
 */
$wgExternalStores = false;

/**
 * An array of external mysql servers, e.g.
 * $wgExternalServers = array( 'cluster1' => array( 'srv28', 'srv29', 'srv30' ) );
 * Used by LBFactory_Simple, may be ignored if $wgLBFactoryConf is set to another class.
 */
$wgExternalServers = array();

/**
 * The place to put new revisions, false to put them in the local text table.
 * Part of a URL, e.g. DB://cluster1
 *
 * Can be an array instead of a single string, to enable data distribution. Keys
 * must be consecutive integers, starting at zero. Example:
 *
 * $wgDefaultExternalStore = array( 'DB://cluster1', 'DB://cluster2' );
 *
 */
$wgDefaultExternalStore = false;

/**
 * Revision text may be cached in $wgMemc to reduce load on external storage
 * servers and object extraction overhead for frequently-loaded revisions.
 *
 * Set to 0 to disable, or number of seconds before cache expiry.
 */
$wgRevisionCacheExpiry = 0;

/** @} */ # end text storage }

/************************************************************************//**
 * @name   Performance hacks and limits
 * @{
 */
/** Disable database-intensive features */
$wgMiserMode = false;
/** Disable all query pages if miser mode is on, not just some */
$wgDisableQueryPages = false;
/** Number of rows to cache in 'querycache' table when miser mode is on */
$wgQueryCacheLimit = 1000;
/** Number of links to a page required before it is deemed "wanted" */
$wgWantedPagesThreshold = 1;
/** Enable slow parser functions */
$wgAllowSlowParserFunctions = false;

/**
 * Do DELETE/INSERT for link updates instead of incremental
 */
$wgUseDumbLinkUpdate = false;

/**
 * Anti-lock flags - bitfield
 *   - ALF_PRELOAD_LINKS:
 *       Preload links during link update for save
 *   - ALF_PRELOAD_EXISTENCE:
 *       Preload cur_id during replaceLinkHolders
 *   - ALF_NO_LINK_LOCK:
 *       Don't use locking reads when updating the link table. This is
 *       necessary for wikis with a high edit rate for performance
 *       reasons, but may cause link table inconsistency
 *   - ALF_NO_BLOCK_LOCK:
 *       As for ALF_LINK_LOCK, this flag is a necessity for high-traffic
 *       wikis.
 */
$wgAntiLockFlags = 0;

/**
 * Maximum article size in kilobytes
 */
$wgMaxArticleSize	= 2048;

/**
 * The minimum amount of memory that MediaWiki "needs"; MediaWiki will try to
 * raise PHP's memory limit if it's below this amount.
 */
$wgMemoryLimit = "50M";

/** @} */ # end performance hacks }

/************************************************************************//**
 * @name   Cache settings
 * @{
 */

/**
 * Directory for caching data in the local filesystem. Should not be accessible
 * from the web. Set this to false to not use any local caches.
 *
 * Note: if multiple wikis share the same localisation cache directory, they
 * must all have the same set of extensions. You can set a directory just for
 * the localisation cache using $wgLocalisationCacheConf['storeDirectory'].
 */
$wgCacheDirectory = false;

/**
 * Main cache type. This should be a cache with fast access, but it may have
 * limited space. By default, it is disabled, since the database is not fast
 * enough to make it worthwhile.
 *
 * The options are:
 *
 *   - CACHE_ANYTHING:   Use anything, as long as it works
 *   - CACHE_NONE:       Do not cache
 *   - CACHE_DB:         Store cache objects in the DB
 *   - CACHE_MEMCACHED:  MemCached, must specify servers in $wgMemCachedServers
 *   - CACHE_ACCEL:      eAccelerator, APC, XCache or WinCache
 *   - CACHE_DBA:        Use PHP's DBA extension to store in a DBM-style
 *                       database. This is slow, and is not recommended for
 *                       anything other than debugging.
 *
 * @see $wgMessageCacheType, $wgParserCacheType
 */
$wgMainCacheType = CACHE_NONE;

/**
 * The cache type for storing the contents of the MediaWiki namespace. This
 * cache is used for a small amount of data which is expensive to regenerate.
 *
 * For available types see $wgMainCacheType.
 */
$wgMessageCacheType = CACHE_ANYTHING;

/**
 * The cache type for storing article HTML. This is used to store data which
 * is expensive to regenerate, and benefits from having plenty of storage space.
 *
 * For available types see $wgMainCacheType.
 */
$wgParserCacheType = CACHE_ANYTHING;

/**
 * The expiry time for the parser cache, in seconds. The default is 86.4k
 * seconds, otherwise known as a day.
 */
$wgParserCacheExpireTime = 86400;

/**
 * Select which DBA handler <http://www.php.net/manual/en/dba.requirements.php> to use as CACHE_DBA backend
 */
$wgDBAhandler = 'db3';

/**
 * Store sessions in MemCached. This can be useful to improve performance, or to
 * avoid the locking behaviour of PHP's default session handler, which tends to
 * prevent multiple requests for the same user from acting concurrently.
 */
$wgSessionsInMemcached = false;

/**
 * This is used for setting php's session.save_handler. In practice, you will
 * almost never need to change this ever. Other options might be 'user' or
 * 'session_mysql.' Setting to null skips setting this entirely (which might be
 * useful if you're doing cross-application sessions, see bug 11381)
 */
$wgSessionHandler = 'files';

/** If enabled, will send MemCached debugging information to $wgDebugLogFile */
$wgMemCachedDebug   = false;

/** The list of MemCached servers and port numbers */
$wgMemCachedServers = array( '127.0.0.1:11000' );

/**
 * Use persistent connections to MemCached, which are shared across multiple
 * requests.
 */
$wgMemCachedPersistent = false;

/**
 * Read/write timeout for MemCached server communication, in microseconds.
 */
$wgMemCachedTimeout = 100000;

/**
 * Set this to true to make a local copy of the message cache, for use in
 * addition to memcached. The files will be put in $wgCacheDirectory.
 */
$wgUseLocalMessageCache = false;

/**
 * Defines format of local cache
 * true - Serialized object
 * false - PHP source file (Warning - security risk)
 */
$wgLocalMessageCacheSerialized = true;

/**
 * Instead of caching everything, keep track which messages are requested and
 * load only most used messages. This only makes sense if there is lots of
 * interface messages customised in the wiki (like hundreds in many languages).
 */
$wgAdaptiveMessageCache = false;

/**
 * Localisation cache configuration. Associative array with keys:
 *     class:       The class to use. May be overridden by extensions.
 *
 *     store:       The location to store cache data. May be 'files', 'db' or
 *                  'detect'. If set to "files", data will be in CDB files. If set
 *                  to "db", data will be stored to the database. If set to
 *                  "detect", files will be used if $wgCacheDirectory is set,
 *                  otherwise the database will be used.
 *
 *     storeClass:  The class name for the underlying storage. If set to a class
 *                  name, it overrides the "store" setting.
 *
 *     storeDirectory:  If the store class puts its data in files, this is the
 *                      directory it will use. If this is false, $wgCacheDirectory
 *                      will be used.
 *
 *     manualRecache:   Set this to true to disable cache updates on web requests.
 *                      Use maintenance/rebuildLocalisationCache.php instead.
 */
$wgLocalisationCacheConf = array(
	'class' => 'LocalisationCache',
	'store' => 'detect',
	'storeClass' => false,
	'storeDirectory' => false,
	'manualRecache' => false,
);

/** Allow client-side caching of pages */
$wgCachePages       = true;

/**
 * Set this to current time to invalidate all prior cached pages. Affects both
 * client- and server-side caching.
 * You can get the current date on your server by using the command:
 *   date +%Y%m%d%H%M%S
 */
$wgCacheEpoch = '20030516000000';

/**
 * Bump this number when changing the global style sheets and JavaScript.
 * It should be appended in the query string of static CSS and JS includes,
 * to ensure that client-side caches do not keep obsolete copies of global
 * styles.
 */
$wgStyleVersion = '301';

/**
 * This will cache static pages for non-logged-in users to reduce
 * database traffic on public sites.
 * Must set $wgShowIPinHeader = false
 */
$wgUseFileCache = false;

/**
 * Directory where the cached page will be saved.
 * Defaults to "$wgCacheDirectory/html".
 */
$wgFileCacheDirectory = false;

/**
 * Depth of the subdirectory hierarchy to be created under
 * $wgFileCacheDirectory.  The subdirectories will be named based on
 * the MD5 hash of the title.  A value of 0 means all cache files will
 * be put directly into the main file cache directory.
 */
$wgFileCacheDepth = 2;

/**
 * Keep parsed pages in a cache (objectcache table or memcached)
 * to speed up output of the same page viewed by another user with the
 * same options.
 *
 * This can provide a significant speedup for medium to large pages,
 * so you probably want to keep it on. Extensions that conflict with the
 * parser cache should disable the cache on a per-page basis instead.
 */
$wgEnableParserCache = true;

/**
 * Append a configured value to the parser cache and the sitenotice key so
 * that they can be kept separate for some class of activity.
 */
$wgRenderHashAppend = '';

/**
 * If on, the sidebar navigation links are cached for users with the
 * current language set. This can save a touch of load on a busy site
 * by shaving off extra message lookups.
 *
 * However it is also fragile: changing the site configuration, or
 * having a variable $wgArticlePath, can produce broken links that
 * don't update as expected.
 */
$wgEnableSidebarCache = false;

/**
 * Expiry time for the sidebar cache, in seconds
 */
$wgSidebarCacheExpiry = 86400;

/**
 * When using the file cache, we can store the cached HTML gzipped to save disk
 * space. Pages will then also be served compressed to clients that support it.
 * THIS IS NOT COMPATIBLE with ob_gzhandler which is now enabled if supported in
 * the default LocalSettings.php! If you enable this, remove that setting first.
 *
 * Requires zlib support enabled in PHP.
 */
$wgUseGzip = false;

/**
 * Whether MediaWiki should send an ETag header. Seems to cause
 * broken behavior with Squid 2.6, see bug 7098.
 */
$wgUseETag = false;

/** Clock skew or the one-second resolution of time() can occasionally cause cache
 * problems when the user requests two pages within a short period of time. This
 * variable adds a given number of seconds to vulnerable timestamps, thereby giving
 * a grace period.
 */
$wgClockSkewFudge = 5;

/**
 * Invalidate various caches when LocalSettings.php changes. This is equivalent
 * to setting $wgCacheEpoch to the modification time of LocalSettings.php, as
 * was previously done in the default LocalSettings.php file.
 *
 * On high-traffic wikis, this should be set to false, to avoid the need to 
 * check the file modification time, and to avoid the performance impact of
 * unnecessary cache invalidations. 
 */
$wgInvalidateCacheOnLocalSettingsChange = true;

/** @} */ # end of cache settings

/************************************************************************//**
 * @name   HTTP proxy (Squid) settings
 *
 * Many of these settings apply to any HTTP proxy used in front of MediaWiki,
 * although they are referred to as Squid settings for historical reasons.
 *
 * Achieving a high hit ratio with an HTTP proxy requires special
 * configuration. See http://www.mediawiki.org/wiki/Manual:Squid_caching for
 * more details.
 *
 * @{
 */

/**
 * Enable/disable Squid.
 * See http://www.mediawiki.org/wiki/Manual:Squid_caching
 */
$wgUseSquid = false;

/** If you run Squid3 with ESI support, enable this (default:false): */
$wgUseESI = false;

/** Send X-Vary-Options header for better caching (requires patched Squid) */
$wgUseXVO = false;

/**
 * Internal server name as known to Squid, if different. Example:
 * <code>
 * $wgInternalServer = 'http://yourinternal.tld:8000';
 * </code>
 */
$wgInternalServer = $wgServer;

/**
 * Cache timeout for the squid, will be sent as s-maxage (without ESI) or
 * Surrogate-Control (with ESI). Without ESI, you should strip out s-maxage in
 * the Squid config. 18000 seconds = 5 hours, more cache hits with 2678400 = 31
 * days
 */
$wgSquidMaxage = 18000;

/**
 * Default maximum age for raw CSS/JS accesses
 */
$wgForcedRawSMaxage = 300;

/**
 * List of proxy servers to purge on changes; default port is 80. Use IP addresses.
 *
 * When MediaWiki is running behind a proxy, it will trust X-Forwarded-For
 * headers sent/modified from these proxies when obtaining the remote IP address
 *
 * For a list of trusted servers which *aren't* purged, see $wgSquidServersNoPurge.
 */
$wgSquidServers = array();

/**
 * As above, except these servers aren't purged on page changes; use to set a
 * list of trusted proxies, etc.
 */
$wgSquidServersNoPurge = array();

/** Maximum number of titles to purge in any one client operation */
$wgMaxSquidPurgeTitles = 400;

/**
 * HTCP multicast address. Set this to a multicast IP address to enable HTCP.
 *
 * Note that MediaWiki uses the old non-RFC compliant HTCP format, which was
 * present in the earliest Squid implementations of the protocol.
 */
$wgHTCPMulticastAddress = false;

/**
 * HTCP multicast port.
 * @see $wgHTCPMulticastAddress
 */
$wgHTCPPort = 4827;

/**
 * HTCP multicast TTL.
 * @see $wgHTCPMulticastAddress
 */
$wgHTCPMulticastTTL = 1;

/** Should forwarded Private IPs be accepted? */
$wgUsePrivateIPs = false;

/** @} */ # end of HTTP proxy settings

/************************************************************************//**
 * @name   Language, regional and character encoding settings
 * @{
 */

/** Site language code, should be one of ./languages/Language(.*).php */
$wgLanguageCode = 'en';

/**
 * Some languages need different word forms, usually for different cases.
 * Used in Language::convertGrammar(). Example:
 *
 * <code>
 * $wgGrammarForms['en']['genitive']['car'] = 'car\'s';
 * </code>
 */
$wgGrammarForms = array();

/** Treat language links as magic connectors, not inline links */
$wgInterwikiMagic = true;

/** Hide interlanguage links from the sidebar */
$wgHideInterlanguageLinks = false;

/** List of language names or overrides for default names in Names.php */
$wgExtraLanguageNames = array();

/**
 * List of language codes that don't correspond to an actual language.
 * These codes are leftoffs from renames, or other legacy things.
 * Also, qqq is a dummy "language" for documenting messages.
 */
$wgDummyLanguageCodes = array(
	'als',
	'bat-smg',
	'be-x-old',
	'dk',
	'fiu-vro',
	'iu',
	'nb',
	'qqq',
	'simple',
	'tp',
);

/** @deprecated Since MediaWiki 1.5, this must always be set to UTF-8. */
$wgInputEncoding  = 'UTF-8';
/** @deprecated Since MediaWiki 1.5, this must always be set to UTF-8. */
$wgOutputEncoding = 'UTF-8';

/**
 * Character set for use in the article edit box. Language-specific encodings
 * may be defined.
 *
 * This historic feature is one of the first that was added by former MediaWiki
 * team leader Brion Vibber, and is used to support the Esperanto x-system.
 */
$wgEditEncoding   = '';

/**
 * Set this to true to replace Arabic presentation forms with their standard
 * forms in the U+0600-U+06FF block. This only works if $wgLanguageCode is
 * set to "ar".
 *
 * Note that pages with titles containing presentation forms will become
 * inaccessible, run maintenance/cleanupTitles.php to fix this.
 */
$wgFixArabicUnicode = true;

/**
 * Set this to true to replace ZWJ-based chillu sequences in Malayalam text
 * with their Unicode 5.1 equivalents. This only works if $wgLanguageCode is
 * set to "ml". Note that some clients (even new clients as of 2010) do not
 * support these characters.
 *
 * If you enable this on an existing wiki, run maintenance/cleanupTitles.php to
 * fix any ZWJ sequences in existing page titles.
 */
$wgFixMalayalamUnicode = true;

/**
 * Set this to always convert certain Unicode sequences to modern ones
 * regardless of the content language. This has a small performance
 * impact.
 *
 * See $wgFixArabicUnicode and $wgFixMalayalamUnicode for conversion
 * details.
 *
 * @since 1.17
 */
$wgAllUnicodeFixes = false;

/**
 * Set this to eg 'ISO-8859-1' to perform character set conversion when
 * loading old revisions not marked with "utf-8" flag. Use this when
 * converting a wiki from MediaWiki 1.4 or earlier to UTF-8 without the
 * burdensome mass conversion of old text data.
 *
 * NOTE! This DOES NOT touch any fields other than old_text.Titles, comments,
 * user names, etc still must be converted en masse in the database before
 * continuing as a UTF-8 wiki.
 */
$wgLegacyEncoding   = false;

/**
 * Browser Blacklist for unicode non compliant browsers. Contains a list of
 * regexps : "/regexp/"  matching problematic browsers. These browsers will
 * be served encoded unicode in the edit box instead of real unicode.
 */
$wgBrowserBlackList = array(
	/**
	 * Netscape 2-4 detection
	 * The minor version may contain strings such as "Gold" or "SGoldC-SGI"
	 * Lots of non-netscape user agents have "compatible", so it's useful to check for that
	 * with a negative assertion. The [UIN] identifier specifies the level of security
	 * in a Netscape/Mozilla browser, checking for it rules out a number of fakers.
	 * The language string is unreliable, it is missing on NS4 Mac.
	 *
	 * Reference: http://www.psychedelix.com/agents/index.shtml
	 */
	'/^Mozilla\/2\.[^ ]+ [^(]*?\((?!compatible).*; [UIN]/',
	'/^Mozilla\/3\.[^ ]+ [^(]*?\((?!compatible).*; [UIN]/',
	'/^Mozilla\/4\.[^ ]+ [^(]*?\((?!compatible).*; [UIN]/',

	/**
	 * MSIE on Mac OS 9 is teh sux0r, converts þ to <thorn>, ð to <eth>, Þ to <THORN> and Ð to <ETH>
	 *
	 * Known useragents:
	 * - Mozilla/4.0 (compatible; MSIE 5.0; Mac_PowerPC)
	 * - Mozilla/4.0 (compatible; MSIE 5.15; Mac_PowerPC)
	 * - Mozilla/4.0 (compatible; MSIE 5.23; Mac_PowerPC)
	 * - [...]
	 *
	 * @link http://en.wikipedia.org/w/index.php?title=User%3A%C6var_Arnfj%F6r%F0_Bjarmason%2Ftestme&diff=12356041&oldid=12355864
	 * @link http://en.wikipedia.org/wiki/Template%3AOS9
	 */
	'/^Mozilla\/4\.0 \(compatible; MSIE \d+\.\d+; Mac_PowerPC\)/',

	/**
	 * Google wireless transcoder, seems to eat a lot of chars alive
	 * http://it.wikipedia.org/w/index.php?title=Luciano_Ligabue&diff=prev&oldid=8857361
	 */
	'/^Mozilla\/4\.0 \(compatible; MSIE 6.0; Windows NT 5.0; Google Wireless Transcoder;\)/'
);

/**
 * If set to true, the MediaWiki 1.4 to 1.5 schema conversion will
 * create stub reference rows in the text table instead of copying
 * the full text of all current entries from 'cur' to 'text'.
 *
 * This will speed up the conversion step for large sites, but
 * requires that the cur table be kept around for those revisions
 * to remain viewable.
 *
 * maintenance/migrateCurStubs.php can be used to complete the
 * migration in the background once the wiki is back online.
 *
 * This option affects the updaters *only*. Any present cur stub
 * revisions will be readable at runtime regardless of this setting.
 */
$wgLegacySchemaConversion = false;

/**
 * Enable to allow rewriting dates in page text.
 * DOES NOT FORMAT CORRECTLY FOR MOST LANGUAGES.
 */
$wgUseDynamicDates  = false;
/**
 * Enable dates like 'May 12' instead of '12 May', this only takes effect if
 * the interface is set to English.
 */
$wgAmericanDates    = false;
/**
 * For Hindi and Arabic use local numerals instead of Western style (0-9)
 * numerals in interface.
 */
$wgTranslateNumerals = true;

/**
 * Translation using MediaWiki: namespace.
 * Interface messages will be loaded from the database.
 */
$wgUseDatabaseMessages = true;

/**
 * Expiry time for the message cache key
 */
$wgMsgCacheExpiry	= 86400;

/**
 * Maximum entry size in the message cache, in bytes
 */
$wgMaxMsgCacheEntrySize = 10000;

/** Whether to enable language variant conversion. */
$wgDisableLangConversion = false;

/** Whether to enable language variant conversion for links. */
$wgDisableTitleConversion = false;

/** Whether to enable cononical language links in meta data. */
$wgCanonicalLanguageLinks = true;

/** Default variant code, if false, the default will be the language code */
$wgDefaultLanguageVariant = false;

/**
 * Disabled variants array of language variant conversion. Example:
 * <code>
 *  $wgDisabledVariants[] = 'zh-mo';
 *  $wgDisabledVariants[] = 'zh-my';
 * </code>
 *
 * or:
 *
 * <code>
 *  $wgDisabledVariants = array('zh-mo', 'zh-my');
 * </code>
 */
$wgDisabledVariants = array();

/**
 * Like $wgArticlePath, but on multi-variant wikis, this provides a
 * path format that describes which parts of the URL contain the
 * language variant.  For Example:
 *
 *   $wgLanguageCode = 'sr';
 *   $wgVariantArticlePath = '/$2/$1';
 *   $wgArticlePath = '/wiki/$1';
 *
 * A link to /wiki/ would be redirected to /sr/Главна_страна
 *
 * It is important that $wgArticlePath not overlap with possible values
 * of $wgVariantArticlePath.
 */
$wgVariantArticlePath = false;

/**
 * Show a bar of language selection links in the user login and user
 * registration forms; edit the "loginlanguagelinks" message to
 * customise these.
 */
$wgLoginLanguageSelector = false;

/**
 * When translating messages with wfMsg(), it is not always clear what should
 * be considered UI messages and what should be content messages.
 *
 * For example, for the English Wikipedia, there should be only one 'mainpage',
 * so when getting the link for 'mainpage', we should treat it as site content
 * and call wfMsgForContent(), but for rendering the text of the link, we call
 * wfMsg(). The code behaves this way by default. However, sites like the
 * Wikimedia Commons do offer different versions of 'mainpage' and the like for
 * different languages. This array provides a way to override the default
 * behavior. For example, to allow language-specific main page and community
 * portal, set
 *
 * $wgForceUIMsgAsContentMsg = array( 'mainpage', 'portal-url' );
 */
$wgForceUIMsgAsContentMsg = array();

/**
 * Fake out the timezone that the server thinks it's in. This will be used for
 * date display and not for what's stored in the DB. Leave to null to retain
 * your server's OS-based timezone value.
 *
 * This variable is currently used only for signature formatting and for local
 * time/date parser variables ({{LOCALTIME}} etc.)
 *
 * Timezones can be translated by editing MediaWiki messages of type
 * timezone-nameinlowercase like timezone-utc.
 *
 * Examples:
 * <code>
 * $wgLocaltimezone = 'GMT';
 * $wgLocaltimezone = 'PST8PDT';
 * $wgLocaltimezone = 'Europe/Sweden';
 * $wgLocaltimezone = 'CET';
 * </code>
 */
$wgLocaltimezone = null;

/**
 * Set an offset from UTC in minutes to use for the default timezone setting
 * for anonymous users and new user accounts.
 *
 * This setting is used for most date/time displays in the software, and is
 * overrideable in user preferences. It is *not* used for signature timestamps.
 *
 * You can set it to match the configured server timezone like this:
 *   $wgLocalTZoffset = date("Z") / 60;
 *
 * If your server is not configured for the timezone you want, you can set
 * this in conjunction with the signature timezone and override the PHP default
 * timezone like so:
 *   $wgLocaltimezone="Europe/Berlin";
 *   date_default_timezone_set( $wgLocaltimezone );
 *   $wgLocalTZoffset = date("Z") / 60;
 *
 * Leave at NULL to show times in universal time (UTC/GMT).
 */
$wgLocalTZoffset = null;

/** @} */ # End of language/charset settings

/*************************************************************************//**
 * @name   Output format and skin settings
 * @{
 */

/** The default Content-Type header. */
$wgMimeType = 'text/html';

/** The content type used in script tags. */
$wgJsMimeType = 'text/javascript';

/** The HTML document type. */
$wgDocType = '-//W3C//DTD XHTML 1.0 Transitional//EN';

/** The URL of the document type declaration. */
$wgDTD = 'http://www.w3.org/TR/xhtml1/DTD/xhtml1-transitional.dtd';

/** The default xmlns attribute. */
$wgXhtmlDefaultNamespace = 'http://www.w3.org/1999/xhtml';

/**
 * Should we output an HTML5 doctype?  If false, use XHTML 1.0 Transitional
 * instead, and disable HTML5 features.  This may eventually be removed and set
 * to always true.
 */
$wgHtml5 = true;

/**
 * Defines the value of the version attribute in the &lt;html&gt; tag, if any.
 * Will be initialized later if not set explicitly.
 */
$wgHtml5Version = null;

/**
 * Enabled RDFa attributes for use in wikitext.
 * NOTE: Interaction with HTML5 is somewhat underspecified.
 */
$wgAllowRdfaAttributes = false;

/**
 * Enabled HTML5 microdata attributes for use in wikitext, if $wgHtml5 is also true.
 */
$wgAllowMicrodataAttributes = false;

/**
 * Should we try to make our HTML output well-formed XML?  If set to false,
 * output will be a few bytes shorter, and the HTML will arguably be more
 * readable.  If set to true, life will be much easier for the authors of
 * screen-scraping bots, and the HTML will arguably be more readable.
 *
 * Setting this to false may omit quotation marks on some attributes, omit
 * slashes from some self-closing tags, omit some ending tags, etc., where
 * permitted by HTML5.  Setting it to true will not guarantee that all pages
 * will be well-formed, although non-well-formed pages should be rare and it's
 * a bug if you find one.  Conversely, setting it to false doesn't mean that
 * all XML-y constructs will be omitted, just that they might be.
 *
 * Because of compatibility with screen-scraping bots, and because it's
 * controversial, this is currently left to true by default.
 */
$wgWellFormedXml = true;

/**
 * Permit other namespaces in addition to the w3.org default.
 * Use the prefix for the key and the namespace for the value. For
 * example:
 * $wgXhtmlNamespaces['svg'] = 'http://www.w3.org/2000/svg';
 * Normally we wouldn't have to define this in the root <html>
 * element, but IE needs it there in some circumstances.
 */
$wgXhtmlNamespaces = array();

/**
 * Show IP address, for non-logged in users. It's necessary to switch this off
 * for some forms of caching.
 */
$wgShowIPinHeader	= true;

/**
 * Site notice shown at the top of each page
 *
 * MediaWiki:Sitenotice page, which will override this. You can also
 * provide a separate message for logged-out users using the
 * MediaWiki:Anonnotice page.
 */
$wgSiteNotice = '';

/**
 * A subtitle to add to the tagline, for skins that have it/
 */
$wgExtraSubtitle	= '';

/**
 * If this is set, a "donate" link will appear in the sidebar. Set it to a URL.
 */
$wgSiteSupportPage	= '';

/**
 * Validate the overall output using tidy and refuse
 * to display the page if it's not valid.
 */
$wgValidateAllHtml = false;

/**
 * Default skin, for new users and anonymous visitors. Registered users may
 * change this to any one of the other available skins in their preferences.
 * This has to be completely lowercase; see the "skins" directory for the list
 * of available skins.
 */
$wgDefaultSkin = 'vector';

/**
* Should we allow the user's to select their own skin that will override the default?
* @deprecated in 1.16, use $wgHiddenPrefs[] = 'skin' to disable it
*/
$wgAllowUserSkin = true;

/**
 * Specify the name of a skin that should not be presented in the list of
 * available skins.  Use for blacklisting a skin which you do not want to
 * remove from the .../skins/ directory
 */
$wgSkipSkin = '';
/** Array for more like $wgSkipSkin. */
$wgSkipSkins = array();

/**
 * Optionally, we can specify a stylesheet to use for media="handheld".
 * This is recognized by some, but not all, handheld/mobile/PDA browsers.
 * If left empty, compliant handheld browsers won't pick up the skin
 * stylesheet, which is specified for 'screen' media.
 *
 * Can be a complete URL, base-relative path, or $wgStylePath-relative path.
 * Try 'chick/main.css' to apply the Chick styles to the MonoBook HTML.
 *
 * Will also be switched in when 'handheld=yes' is added to the URL, like
 * the 'printable=yes' mode for print media.
 */
$wgHandheldStyle = false;

/**
 * If set, 'screen' and 'handheld' media specifiers for stylesheets are
 * transformed such that they apply to the iPhone/iPod Touch Mobile Safari,
 * which doesn't recognize 'handheld' but does support media queries on its
 * screen size.
 *
 * Consider only using this if you have a *really good* handheld stylesheet,
 * as iPhone users won't have any way to disable it and use the "grown-up"
 * styles instead.
 */
$wgHandheldForIPhone = false;

/**
 * Allow user Javascript page?
 * This enables a lot of neat customizations, but may
 * increase security risk to users and server load.
 */
$wgAllowUserJs = false;

/**
 * Allow user Cascading Style Sheets (CSS)?
 * This enables a lot of neat customizations, but may
 * increase security risk to users and server load.
 */
$wgAllowUserCss = false;

/**
 * Allow user-preferences implemented in CSS?
 * This allows users to customise the site appearance to a greater
 * degree; disabling it will improve page load times.
 */
$wgAllowUserCssPrefs = true;

/** Use the site's Javascript page? */
$wgUseSiteJs = true;

/** Use the site's Cascading Style Sheets (CSS)? */
$wgUseSiteCss = true;

/**
 * Set to false to disable application of access keys and tooltips,
 * eg to avoid keyboard conflicts with system keys or as a low-level
 * optimization.
 */
$wgEnableTooltipsAndAccesskeys = true;

/**
 * Break out of framesets. This can be used to prevent clickjacking attacks,
 * or to prevent external sites from framing your site with ads.
 */
$wgBreakFrames = false;

/**
 * The X-Frame-Options header to send on pages sensitive to clickjacking 
 * attacks, such as edit pages. This prevents those pages from being displayed
 * in a frame or iframe. The options are:
 *
 *   - 'DENY': Do not allow framing. This is recommended for most wikis.
 *
 *   - 'SAMEORIGIN': Allow framing by pages on the same domain. This can be used
 *         to allow framing within a trusted domain. This is insecure if there
 *         is a page on the same domain which allows framing of arbitrary URLs.
 *
 *   - false: Allow all framing. This opens up the wiki to XSS attacks and thus 
 *         full compromise of local user accounts. Private wikis behind a 
 *         corporate firewall are especially vulnerable. This is not 
 *         recommended.
 *
 * For extra safety, set $wgBreakFrames = true, to prevent framing on all pages,
 * not just edit pages.
 */
$wgEditPageFrameOptions = 'DENY';

/**
 * Disable output compression (enabled by default if zlib is available)
 */
$wgDisableOutputCompression = false;

/**
 * Should we allow a broader set of characters in id attributes, per HTML5?  If
 * not, use only HTML 4-compatible IDs.  This option is for testing -- when the
 * functionality is ready, it will be on by default with no option.
 *
 * Currently this appears to work fine in Chrome 4 and 5, Firefox 3.5 and 3.6, IE6
 * and 8, and Opera 10.50, but it fails in Opera 10.10: Unicode IDs don't seem
 * to work as anchors.  So not quite ready for general use yet.
 */
$wgExperimentalHtmlIds = true;

/**
 * Abstract list of footer icons for skins in place of old copyrightico and poweredbyico code
 * You can add new icons to the built in copyright or poweredby, or you can create
 * a new block. Though note that you may need to add some custom css to get good styling
 * of new blocks in monobook. vector and modern should work without any special css.
 * 
 * $wgFooterIcons itself is a key/value array.
 * The key is the name of a block that the icons will be wrapped in. The final id varies 
 * by skin; Monobook and Vector will turn poweredby into f-poweredbyico while Modern 
 * turns it into mw_poweredby.  The value is a key/value array of icons. The key may or 
 * may not be used by the skin but it can be used to find the icon and unset it or 
 * change the icon if needed. This is useful for disabling icons that are set by extensions.
 * The value should be either a string or an array. If it is a string it will be output 
 * directly, however some skins may choose to ignore it. An array is the preferred format 
 * for the icon, the following keys are used:
 *   src: An absolute url to the image to use for the icon, this is recommended
 *        but not required, however some skins will ignore icons without an image
 *   url: The url to use in the <a> arround the text or icon, if not set an <a> will not be outputted
 *   alt: This is the text form of the icon, it will be displayed without an image in
 *        skins like Modern or if src is not set, and will otherwise be used as
 *        the alt="" for the image. This key is required.
 *   width and height: If the icon specified by src is not of the standard size
 *                     you can specify the size of image to use with these keys.
 *                     Otherwise they will default to the standard 88x31.
 */
$wgFooterIcons = array(
	"copyright" => array(
		"copyright" => array(), // placeholder for the built in copyright icon
	),
	"poweredby" => array(
		"mediawiki" => array(
			"src" => null, // Defaults to "$wgStylePath/common/images/poweredby_mediawiki_88x31.png"
			"url" => "http://www.mediawiki.org/",
			"alt" => "Powered by MediaWiki",
		)
	),
);

/**
 * Search form behavior for Vector skin only
 * true = use an icon search button
 * false = use Go & Search buttons
 */
$wgVectorUseSimpleSearch = false;

/**
 * Watch and unwatch as an icon rather than a link for Vector skin only
 * true = use an icon watch/unwatch button
 * false = use watch/unwatch text link
 */
$wgVectorUseIconWatch = false;

/**
 * Show the name of the current variant as a label in the variants drop-down menu
 */
$wgVectorShowVariantName = false;

/**
 * Display user edit counts in various prominent places.
 */
$wgEdititis = false;

/**
 * Experimental better directionality support.
 */
$wgBetterDirectionality = false;


/** @} */ # End of output format settings }

/*************************************************************************//**
 * @name   Resource loader settings
 * @{
 */

/**
 * Client-side resource modules. Extensions should add their module definitions
 * here.
 *
 * Example:
 *   $wgResourceModules['ext.myExtension'] = array(
 *      'scripts' => 'myExtension.js',
 *      'styles' => 'myExtension.css',
 *      'dependencies' => array( 'jquery.cookie', 'jquery.tabIndex' ),
 *      'localBasePath' => dirname( __FILE__ ),
 *      'remoteExtPath' => 'MyExtension',
 *   );
 */
$wgResourceModules = array();

/**
 * Maximum time in seconds to cache resources served by the resource loader
 */
$wgResourceLoaderMaxage = array(
	'versioned' => array(
		// Squid/Varnish but also any other public proxy cache between the client and MediaWiki
		'server' => 30 * 24 * 60 * 60, // 30 days
		// On the client side (e.g. in the browser cache).
		'client' => 30 * 24 * 60 * 60, // 30 days
	),
	'unversioned' => array(
		'server' => 5 * 60, // 5 minutes
		'client' => 5 * 60, // 5 minutes
	),
);

/**
 * Whether to embed private modules inline with HTML output or to bypass
 * caching and check the user parameter against $wgUser to prevent
 * unauthorized access to private modules.
 */
$wgResourceLoaderInlinePrivateModules = true;

/**
 * The default debug mode (on/off) for of ResourceLoader requests. This will still
 * be overridden when the debug URL parameter is used.
 */
$wgResourceLoaderDebug = false;

/**
 * Enable embedding of certain resources using Edge Side Includes. This will
 * improve performance but only works if there is something in front of the
 * web server (e..g a Squid or Varnish server) configured to process the ESI.
 */
$wgResourceLoaderUseESI = false;

$wgResourceLoaderMinifyJSVerticalSpace = false;

/** @} */ # End of resource loader settings }


/*************************************************************************//**
 * @name   Page title and interwiki link settings
 * @{
 */

/**
 * Name of the project namespace. If left set to false, $wgSitename will be
 * used instead.
 */
$wgMetaNamespace    = false;

/**
 * Name of the project talk namespace.
 *
 * Normally you can ignore this and it will be something like
 * $wgMetaNamespace . "_talk". In some languages, you may want to set this
 * manually for grammatical reasons.
 */
$wgMetaNamespaceTalk = false;

/**
 * Additional namespaces. If the namespaces defined in Language.php and
 * Namespace.php are insufficient, you can create new ones here, for example,
 * to import Help files in other languages. You can also override the namespace
 * names of existing namespaces. Extensions developers should use
 * $wgCanonicalNamespaceNames.
 *
 * PLEASE  NOTE: Once you delete a namespace, the pages in that namespace will
 * no longer be accessible. If you rename it, then you can access them through
 * the new namespace name.
 *
 * Custom namespaces should start at 100 to avoid conflicting with standard
 * namespaces, and should always follow the even/odd main/talk pattern.
 */
#$wgExtraNamespaces =
#	array(100 => "Hilfe",
#	      101 => "Hilfe_Diskussion",
#	      102 => "Aide",
#	      103 => "Discussion_Aide"
#	      );
$wgExtraNamespaces = array();

/**
 * Namespace aliases
 * These are alternate names for the primary localised namespace names, which
 * are defined by $wgExtraNamespaces and the language file. If a page is
 * requested with such a prefix, the request will be redirected to the primary
 * name.
 *
 * Set this to a map from namespace names to IDs.
 * Example:
 *    $wgNamespaceAliases = array(
 *        'Wikipedian' => NS_USER,
 *        'Help' => 100,
 *    );
 */
$wgNamespaceAliases = array();

/**
 * Allowed title characters -- regex character class
 * Don't change this unless you know what you're doing
 *
 * Problematic punctuation:
 *   -  []{}|#    Are needed for link syntax, never enable these
 *   -  <>        Causes problems with HTML escaping, don't use
 *   -  %         Enabled by default, minor problems with path to query rewrite rules, see below
 *   -  +         Enabled by default, but doesn't work with path to query rewrite rules, corrupted by apache
 *   -  ?         Enabled by default, but doesn't work with path to PATH_INFO rewrites
 *
 * All three of these punctuation problems can be avoided by using an alias, instead of a
 * rewrite rule of either variety.
 *
 * The problem with % is that when using a path to query rewrite rule, URLs are
 * double-unescaped: once by Apache's path conversion code, and again by PHP. So
 * %253F, for example, becomes "?". Our code does not double-escape to compensate
 * for this, indeed double escaping would break if the double-escaped title was
 * passed in the query string rather than the path. This is a minor security issue
 * because articles can be created such that they are hard to view or edit.
 *
 * In some rare cases you may wish to remove + for compatibility with old links.
 *
 * Theoretically 0x80-0x9F of ISO 8859-1 should be disallowed, but
 * this breaks interlanguage links
 */
$wgLegalTitleChars = " %!\"$&'()*,\\-.\\/0-9:;=?@A-Z\\\\^_`a-z~\\x80-\\xFF+";

/**
 * The interwiki prefix of the current wiki, or false if it doesn't have one.
 */
$wgLocalInterwiki   = false;

/**
 * Expiry time for cache of interwiki table
 */
$wgInterwikiExpiry = 10800;

/** Interwiki caching settings.
	$wgInterwikiCache specifies path to constant database file
		This cdb database is generated by dumpInterwiki from maintenance
		and has such key formats:
			dbname:key - a simple key (e.g. enwiki:meta)
			_sitename:key - site-scope key (e.g. wiktionary:meta)
			__global:key - global-scope key (e.g. __global:meta)
			__sites:dbname - site mapping (e.g. __sites:enwiki)
		Sites mapping just specifies site name, other keys provide
			"local url" data layout.
	$wgInterwikiScopes specify number of domains to check for messages:
		1 - Just wiki(db)-level
		2 - wiki and global levels
		3 - site levels
	$wgInterwikiFallbackSite - if unable to resolve from cache
 */
$wgInterwikiCache = false;
$wgInterwikiScopes = 3;
$wgInterwikiFallbackSite = 'wiki';

/**
 * If local interwikis are set up which allow redirects,
 * set this regexp to restrict URLs which will be displayed
 * as 'redirected from' links.
 *
 * It might look something like this:
 * $wgRedirectSources = '!^https?://[a-z-]+\.wikipedia\.org/!';
 *
 * Leave at false to avoid displaying any incoming redirect markers.
 * This does not affect intra-wiki redirects, which don't change
 * the URL.
 */
$wgRedirectSources = false;

/**
 * Set this to false to avoid forcing the first letter of links to capitals.
 * WARNING: may break links! This makes links COMPLETELY case-sensitive. Links
 * appearing with a capital at the beginning of a sentence will *not* go to the
 * same place as links in the middle of a sentence using a lowercase initial.
 */
$wgCapitalLinks = true;

/**
 * @since 1.16 - This can now be set per-namespace. Some special namespaces (such
 * as Special, see MWNamespace::$alwaysCapitalizedNamespaces for the full list) must be
 * true by default (and setting them has no effect), due to various things that
 * require them to be so. Also, since Talk namespaces need to directly mirror their
 * associated content namespaces, the values for those are ignored in favor of the
 * subject namespace's setting. Setting for NS_MEDIA is taken automatically from
 * NS_FILE.
 * EX: $wgCapitalLinkOverrides[ NS_FILE ] = false;
 */
$wgCapitalLinkOverrides = array();

/** Which namespaces should support subpages?
 * See Language.php for a list of namespaces.
 */
$wgNamespacesWithSubpages = array(
	NS_TALK           => true,
	NS_USER           => true,
	NS_USER_TALK      => true,
	NS_PROJECT_TALK   => true,
	NS_FILE_TALK      => true,
	NS_MEDIAWIKI      => true,
	NS_MEDIAWIKI_TALK => true,
	NS_TEMPLATE_TALK  => true,
	NS_HELP_TALK      => true,
	NS_CATEGORY_TALK  => true
);

/**
 * Array of namespaces which can be deemed to contain valid "content", as far
 * as the site statistics are concerned. Useful if additional namespaces also
 * contain "content" which should be considered when generating a count of the
 * number of articles in the wiki.
 */
$wgContentNamespaces = array( NS_MAIN );

/**
 * Max number of redirects to follow when resolving redirects.
 * 1 means only the first redirect is followed (default behavior).
 * 0 or less means no redirects are followed.
 */
$wgMaxRedirects = 1;

/**
 * Array of invalid page redirect targets.
 * Attempting to create a redirect to any of the pages in this array
 * will make the redirect fail.
 * Userlogout is hard-coded, so it does not need to be listed here.
 * (bug 10569) Disallow Mypage and Mytalk as well.
 *
 * As of now, this only checks special pages. Redirects to pages in
 * other namespaces cannot be invalidated by this variable.
 */
$wgInvalidRedirectTargets = array( 'Filepath', 'Mypage', 'Mytalk' );

/** @} */ # End of title and interwiki settings }

/************************************************************************//**
 * @name   Parser settings
 * These settings configure the transformation from wikitext to HTML.
 * @{
 */

/**
 * Parser configuration. Associative array with the following members:
 *
 *  class             The class name
 *
 *  preprocessorClass The preprocessor class. Two classes are currently available:
 *                    Preprocessor_Hash, which uses plain PHP arrays for tempoarary
 *                    storage, and Preprocessor_DOM, which uses the DOM module for
 *                    temporary storage. Preprocessor_DOM generally uses less memory;
 *                    the speed of the two is roughly the same.
 *
 *                    If this parameter is not given, it uses Preprocessor_DOM if the
 *                    DOM module is available, otherwise it uses Preprocessor_Hash.
 *
 * The entire associative array will be passed through to the constructor as
 * the first parameter. Note that only Setup.php can use this variable --
 * the configuration will change at runtime via $wgParser member functions, so
 * the contents of this variable will be out-of-date. The variable can only be
 * changed during LocalSettings.php, in particular, it can't be changed during
 * an extension setup function.
 */
$wgParserConf = array(
	'class' => 'Parser',
	#'preprocessorClass' => 'Preprocessor_Hash',
);

/** Maximum indent level of toc. */
$wgMaxTocLevel = 999;

/**
 * A complexity limit on template expansion
 */
$wgMaxPPNodeCount = 1000000;

/**
 * Maximum recursion depth for templates within templates.
 * The current parser adds two levels to the PHP call stack for each template,
 * and xdebug limits the call stack to 100 by default. So this should hopefully
 * stop the parser before it hits the xdebug limit.
 */
$wgMaxTemplateDepth = 40;

/** @see $wgMaxTemplateDepth */
$wgMaxPPExpandDepth = 40;

/** The external URL protocols */
$wgUrlProtocols = array(
	'http://',
	'https://',
	'ftp://',
	'irc://',
	'gopher://',
	'telnet://', // Well if we're going to support the above.. -ævar
	'nntp://', // @bug 3808 RFC 1738
	'worldwind://',
	'mailto:',
	'news:',
	'svn://',
	'git://',
	'mms://',
);

/**
 * If true, removes (substitutes) templates in "~~~~" signatures.
 */
$wgCleanSignatures = true;

/**  Whether to allow inline image pointing to other websites */
$wgAllowExternalImages = false;

/**
 * If the above is false, you can specify an exception here. Image URLs
 * that start with this string are then rendered, while all others are not.
 * You can use this to set up a trusted, simple repository of images.
 * You may also specify an array of strings to allow multiple sites
 *
 * Examples:
 * <code>
 * $wgAllowExternalImagesFrom = 'http://127.0.0.1/';
 * $wgAllowExternalImagesFrom = array( 'http://127.0.0.1/', 'http://example.com' );
 * </code>
 */
$wgAllowExternalImagesFrom = '';

/** If $wgAllowExternalImages is false, you can allow an on-wiki
 * whitelist of regular expression fragments to match the image URL
 * against. If the image matches one of the regular expression fragments,
 * The image will be displayed.
 *
 * Set this to true to enable the on-wiki whitelist (MediaWiki:External image whitelist)
 * Or false to disable it
 */
$wgEnableImageWhitelist = true;

/**
 * A different approach to the above: simply allow the <img> tag to be used.
 * This allows you to specify alt text and other attributes, copy-paste HTML to
 * your wiki more easily, etc.  However, allowing external images in any manner
 * will allow anyone with editing rights to snoop on your visitors' IP
 * addresses and so forth, if they wanted to, by inserting links to images on
 * sites they control.
 */
$wgAllowImageTag = false;

/**
 * $wgUseTidy: use tidy to make sure HTML output is sane.
 * Tidy is a free tool that fixes broken HTML.
 * See http://www.w3.org/People/Raggett/tidy/
 *
 * - $wgTidyBin should be set to the path of the binary and
 * - $wgTidyConf to the path of the configuration file.
 * - $wgTidyOpts can include any number of parameters.
 * - $wgTidyInternal controls the use of the PECL extension to use an in-
 *   process tidy library instead of spawning a separate program.
 *   Normally you shouldn't need to override the setting except for
 *   debugging. To install, use 'pear install tidy' and add a line
 *   'extension=tidy.so' to php.ini.
 */
$wgUseTidy = false;
/** @see $wgUseTidy */
$wgAlwaysUseTidy = false;
/** @see $wgUseTidy */
$wgTidyBin = 'tidy';
/** @see $wgUseTidy */
$wgTidyConf = $IP.'/includes/tidy.conf';
/** @see $wgUseTidy */
$wgTidyOpts = '';
/** @see $wgUseTidy */
$wgTidyInternal = extension_loaded( 'tidy' );

/**
 * Put tidy warnings in HTML comments
 * Only works for internal tidy.
 */
$wgDebugTidy = false;

/** Allow raw, unchecked HTML in <html>...</html> sections.
 * THIS IS VERY DANGEROUS on a publically editable site, so USE wgGroupPermissions
 * TO RESTRICT EDITING to only those that you trust
 */
$wgRawHtml = false;

/**
 * Set a default target for external links, e.g. _blank to pop up a new window
 */
$wgExternalLinkTarget = false;

/**
 * If true, external URL links in wiki text will be given the
 * rel="nofollow" attribute as a hint to search engines that
 * they should not be followed for ranking purposes as they
 * are user-supplied and thus subject to spamming.
 */
$wgNoFollowLinks = true;

/**
 * Namespaces in which $wgNoFollowLinks doesn't apply.
 * See Language.php for a list of namespaces.
 */
$wgNoFollowNsExceptions = array();

/**
 * If this is set to an array of domains, external links to these domain names
 * (or any subdomains) will not be set to rel="nofollow" regardless of the
 * value of $wgNoFollowLinks.  For instance:
 *
 * $wgNoFollowDomainExceptions = array( 'en.wikipedia.org', 'wiktionary.org' );
 *
 * This would add rel="nofollow" to links to de.wikipedia.org, but not
 * en.wikipedia.org, wiktionary.org, en.wiktionary.org, us.en.wikipedia.org,
 * etc.
 */
$wgNoFollowDomainExceptions = array();

/**
 * Allow DISPLAYTITLE to change title display
 */
$wgAllowDisplayTitle = true;

/**
 * For consistency, restrict DISPLAYTITLE to titles that normalize to the same
 * canonical DB key.
 */
$wgRestrictDisplayTitle = true;

/**
 * Maximum number of calls per parse to expensive parser functions such as
 * PAGESINCATEGORY.
 */
$wgExpensiveParserFunctionLimit = 100;

/**
 * Preprocessor caching threshold
 */
$wgPreprocessorCacheThreshold = 1000;

/**
 * Enable interwiki transcluding.  Only when iw_trans=1.
 */
$wgEnableScaryTranscluding = false;

/**
 * Expiry time for interwiki transclusion
 */
$wgTranscludeCacheExpiry = 3600;

/** @} */ # end of parser settings }

/************************************************************************//**
 * @name   Statistics
 * @{
 */

/**
 * Under which condition should a page in the main namespace be counted
 * as a valid article? If $wgUseCommaCount is set to true, it will be
 * counted if it contains at least one comma. If it is set to false
 * (default), it will only be counted if it contains at least one [[wiki
 * link]]. See http://www.mediawiki.org/wiki/Manual:Article_count
 *
 * Retroactively changing this variable will not affect
 * the existing count (cf. maintenance/recount.sql).
 */
$wgUseCommaCount = false;

/**
 * wgHitcounterUpdateFreq sets how often page counters should be updated, higher
 * values are easier on the database. A value of 1 causes the counters to be
 * updated on every hit, any higher value n cause them to update *on average*
 * every n hits. Should be set to either 1 or something largish, eg 1000, for
 * maximum efficiency.
 */
$wgHitcounterUpdateFreq = 1;

/**
 * How many days user must be idle before he is considered inactive. Will affect
 * the number shown on Special:Statistics and Special:ActiveUsers special page.
 * You might want to leave this as the default value, to provide comparable
 * numbers between different wikis.
 */
$wgActiveUserDays = 30;

/** @} */ # End of statistics }

/************************************************************************//**
 * @name   User accounts, authentication
 * @{
 */

/** For compatibility with old installations set to false */
$wgPasswordSalt = true;

/**
 * Specifies the minimal length of a user password. If set to 0, empty pass-
 * words are allowed.
 */
$wgMinimalPasswordLength = 1;

/**
 * Enabes or disables JavaScript-based suggestions of password strength
 */
$wgLivePasswordStrengthChecks = false;

/**
 * Maximum number of Unicode characters in signature
 */
$wgMaxSigChars		= 255;

/**
 * Maximum number of bytes in username. You want to run the maintenance
 * script ./maintenance/checkUsernames.php once you have changed this value.
 */
$wgMaxNameChars		= 255;

/**
 * Array of usernames which may not be registered or logged in from
 * Maintenance scripts can still use these
 */
$wgReservedUsernames = array(
	'MediaWiki default', // Default 'Main Page' and MediaWiki: message pages
	'Conversion script', // Used for the old Wikipedia software upgrade
	'Maintenance script', // Maintenance scripts which perform editing, image import script
	'Template namespace initialisation script', // Used in 1.2->1.3 upgrade
	'msg:double-redirect-fixer', // Automatic double redirect fix
	'msg:usermessage-editor', // Default user for leaving user messages
	'msg:proxyblocker', // For Special:Blockme
);

/**
 * Settings added to this array will override the default globals for the user
 * preferences used by anonymous visitors and newly created accounts.
 * For instance, to disable section editing links:
 * $wgDefaultUserOptions ['editsection'] = 0;
 *
 */
$wgDefaultUserOptions = array(
	'ccmeonemails'            => 0,
	'cols'                    => 80,
	'contextchars'            => 50,
	'contextlines'            => 5,
	'date'                    => 'default',
	'diffonly'                => 0,
	'disablemail'             => 0,
	'disablesuggest'          => 0,
	'editfont'                => 'default',
	'editondblclick'          => 0,
	'editsection'             => 1,
	'editsectiononrightclick' => 0,
	'enotifminoredits'        => 0,
	'enotifrevealaddr'        => 0,
	'enotifusertalkpages'     => 1,
	'enotifwatchlistpages'    => 0,
	'extendwatchlist'         => 0,
	'externaldiff'            => 0,
	'externaleditor'          => 0,
	'fancysig'                => 0,
	'forceeditsummary'        => 0,
	'gender'                  => 'unknown',
	'hideminor'               => 0,
	'hidepatrolled'           => 0,
	'highlightbroken'         => 1,
	'imagesize'               => 2,
	'justify'                 => 0,
	'math'                    => 1,
	'minordefault'            => 0,
	'newpageshidepatrolled'   => 0,
	'nocache'                 => 0,
	'noconvertlink'           => 0,
	'norollbackdiff'          => 0,
	'numberheadings'          => 0,
	'previewonfirst'          => 0,
	'previewontop'            => 1,
	'quickbar'                => 1,
	'rcdays'                  => 7,
	'rclimit'                 => 50,
	'rememberpassword'        => 0,
	'rows'                    => 25,
	'searchlimit'             => 20,
	'showhiddencats'          => 0,
	'showjumplinks'           => 1,
	'shownumberswatching'     => 1,
	'showtoc'                 => 1,
	'showtoolbar'             => 1,
	'skin'                    => false,
	'stubthreshold'           => 0,
	'thumbsize'               => 2,
	'underline'               => 2,
	'uselivepreview'          => 0,
	'usenewrc'                => 0,
	'watchcreations'          => 0,
	'watchdefault'            => 0,
	'watchdeletion'           => 0,
	'watchlistdays'           => 3.0,
	'watchlisthideanons'      => 0,
	'watchlisthidebots'       => 0,
	'watchlisthideliu'        => 0,
	'watchlisthideminor'      => 0,
	'watchlisthideown'        => 0,
	'watchlisthidepatrolled'  => 0,
	'watchmoves'              => 0,
	'wllimit'                 => 250,
);

/**
 * Whether or not to allow and use real name fields.
 * @deprecated in 1.16, use $wgHiddenPrefs[] = 'realname' below to disable real
 * names
 */
$wgAllowRealName = true;

/** An array of preferences to not show for the user */
$wgHiddenPrefs = array();

/**
 * Characters to prevent during new account creations.
 * This is used in a regular expression character class during
 * registration (regex metacharacters like / are escaped).
 */
$wgInvalidUsernameCharacters = '@';

/**
 * Character used as a delimiter when testing for interwiki userrights
 * (In Special:UserRights, it is possible to modify users on different
 * databases if the delimiter is used, e.g. Someuser@enwiki).
 *
 * It is recommended that you have this delimiter in
 * $wgInvalidUsernameCharacters above, or you will not be able to
 * modify the user rights of those users via Special:UserRights
 */
$wgUserrightsInterwikiDelimiter = '@';

/**
 * Use some particular type of external authentication.  The specific
 * authentication module you use will normally require some extra settings to
 * be specified.
 *
 * null indicates no external authentication is to be used.  Otherwise,
 * $wgExternalAuthType must be the name of a non-abstract class that extends
 * ExternalUser.
 *
 * Core authentication modules can be found in includes/extauth/.
 */
$wgExternalAuthType = null;

/**
 * Configuration for the external authentication.  This may include arbitrary
 * keys that depend on the authentication mechanism.  For instance,
 * authentication against another web app might require that the database login
 * info be provided.  Check the file where your auth mechanism is defined for
 * info on what to put here.
 */
$wgExternalAuthConf = array();

/**
 * When should we automatically create local accounts when external accounts
 * already exist, if using ExternalAuth?  Can have three values: 'never',
 * 'login', 'view'.  'view' requires the external database to support cookies,
 * and implies 'login'.
 *
 * TODO: Implement 'view' (currently behaves like 'login').
 */
$wgAutocreatePolicy = 'login';

/**
 * Policies for how each preference is allowed to be changed, in the presence
 * of external authentication.  The keys are preference keys, e.g., 'password'
 * or 'emailaddress' (see Preferences.php et al.).  The value can be one of the
 * following:
 *
 * - local: Allow changes to this pref through the wiki interface but only
 * apply them locally (default).
 * - semiglobal: Allow changes through the wiki interface and try to apply them
 * to the foreign database, but continue on anyway if that fails.
 * - global: Allow changes through the wiki interface, but only let them go
 * through if they successfully update the foreign database.
 * - message: Allow no local changes for linked accounts; replace the change
 * form with a message provided by the auth plugin, telling the user how to
 * change the setting externally (maybe providing a link, etc.).  If the auth
 * plugin provides no message for this preference, hide it entirely.
 *
 * Accounts that are not linked to an external account are never affected by
 * this setting.  You may want to look at $wgHiddenPrefs instead.
 * $wgHiddenPrefs supersedes this option.
 *
 * TODO: Implement message, global.
 */
$wgAllowPrefChange = array();

/**
 * This is to let user authenticate using https when they come from http.
 * Based on an idea by George Herbert on wikitech-l:
 * http://lists.wikimedia.org/pipermail/wikitech-l/2010-October/050065.html
 * @since 1.17
 */
$wgSecureLogin        = false;

/** @} */ # end user accounts }

/************************************************************************//**
 * @name   User rights, access control and monitoring
 * @{
 */

/** Allow sysops to ban logged-in users */
$wgSysopUserBans        = true;

/** Allow sysops to ban IP ranges */
$wgSysopRangeBans       = true;

/**
 * Number of seconds before autoblock entries expire. Default 86400 = 1 day.
 */
$wgAutoblockExpiry      = 86400;

/**
 * Set this to true to allow blocked users to edit their own user talk page.
 */
$wgBlockAllowsUTEdit    = false;

/** Allow sysops to ban users from accessing Emailuser */
$wgSysopEmailBans       = true;

/**
 * Limits on the possible sizes of range blocks.
 *
 * CIDR notation is hard to understand, it's easy to mistakenly assume that a
 * /1 is a small range and a /31 is a large range. Setting this to half the
 * number of bits avoids such errors.
 */
$wgBlockCIDRLimit = array(
	'IPv4' => 16, # Blocks larger than a /16 (64k addresses) will not be allowed
	'IPv6' => 64, # 2^64 = ~1.8x10^19 addresses
);

/**
 * If true, blocked users will not be allowed to login. When using this with
 * a public wiki, the effect of logging out blocked users may actually be
 * avers: unless the user's address is also blocked (e.g. auto-block),
 * logging the user out will again allow reading and editing, just as for
 * anonymous visitors.
 */
$wgBlockDisablesLogin = false;

/**
 * Pages anonymous user may see as an array, e.g.
 *
 * <code>
 * $wgWhitelistRead = array ( "Main Page", "Wikipedia:Help");
 * </code>
 *
 * Special:Userlogin and Special:Resetpass are always whitelisted.
 *
 * NOTE: This will only work if $wgGroupPermissions['*']['read'] is false --
 * see below. Otherwise, ALL pages are accessible, regardless of this setting.
 *
 * Also note that this will only protect _pages in the wiki_. Uploaded files
 * will remain readable. You can use img_auth.php to protect uploaded files,
 * see http://www.mediawiki.org/wiki/Manual:Image_Authorization
 */
$wgWhitelistRead = false;

/**
 * Should editors be required to have a validated e-mail
 * address before being allowed to edit?
 */
$wgEmailConfirmToEdit = false;

/**
 * Permission keys given to users in each group.
 * All users are implicitly in the '*' group including anonymous visitors;
 * logged-in users are all implicitly in the 'user' group. These will be
 * combined with the permissions of all groups that a given user is listed
 * in in the user_groups table.
 *
 * Note: Don't set $wgGroupPermissions = array(); unless you know what you're
 * doing! This will wipe all permissions, and may mean that your users are
 * unable to perform certain essential tasks or access new functionality
 * when new permissions are introduced and default grants established.
 *
 * Functionality to make pages inaccessible has not been extensively tested
 * for security. Use at your own risk!
 *
 * This replaces wgWhitelistAccount and wgWhitelistEdit
 */
$wgGroupPermissions = array();

/** @cond file_level_code */
// Implicit group for all visitors
$wgGroupPermissions['*']['createaccount']    = true;
$wgGroupPermissions['*']['read']             = true;
$wgGroupPermissions['*']['edit']             = true;
$wgGroupPermissions['*']['createpage']       = true;
$wgGroupPermissions['*']['createtalk']       = true;
$wgGroupPermissions['*']['writeapi']         = true;
//$wgGroupPermissions['*']['patrolmarks']      = false; // let anons see what was patrolled

// Implicit group for all logged-in accounts
$wgGroupPermissions['user']['move']             = true;
$wgGroupPermissions['user']['move-subpages']    = true;
$wgGroupPermissions['user']['move-rootuserpages'] = true; // can move root userpages
//$wgGroupPermissions['user']['movefile']         = true;	// Disabled for now due to possible bugs and security concerns
$wgGroupPermissions['user']['read']             = true;
$wgGroupPermissions['user']['edit']             = true;
$wgGroupPermissions['user']['createpage']       = true;
$wgGroupPermissions['user']['createtalk']       = true;
$wgGroupPermissions['user']['writeapi']         = true;
$wgGroupPermissions['user']['upload']           = true;
$wgGroupPermissions['user']['reupload']         = true;
$wgGroupPermissions['user']['reupload-shared']  = true;
$wgGroupPermissions['user']['minoredit']        = true;
$wgGroupPermissions['user']['purge']            = true; // can use ?action=purge without clicking "ok"
$wgGroupPermissions['user']['sendemail']        = true;

// Implicit group for accounts that pass $wgAutoConfirmAge
$wgGroupPermissions['autoconfirmed']['autoconfirmed'] = true;

// Users with bot privilege can have their edits hidden
// from various log pages by default
$wgGroupPermissions['bot']['bot']              = true;
$wgGroupPermissions['bot']['autoconfirmed']    = true;
$wgGroupPermissions['bot']['nominornewtalk']   = true;
$wgGroupPermissions['bot']['autopatrol']       = true;
$wgGroupPermissions['bot']['suppressredirect'] = true;
$wgGroupPermissions['bot']['apihighlimits']    = true;
$wgGroupPermissions['bot']['writeapi']         = true;
#$wgGroupPermissions['bot']['editprotected']    = true; // can edit all protected pages without cascade protection enabled

// Most extra permission abilities go to this group
$wgGroupPermissions['sysop']['block']            = true;
$wgGroupPermissions['sysop']['createaccount']    = true;
$wgGroupPermissions['sysop']['delete']           = true;
$wgGroupPermissions['sysop']['bigdelete']        = true; // can be separately configured for pages with > $wgDeleteRevisionsLimit revs
$wgGroupPermissions['sysop']['deletedhistory']   = true; // can view deleted history entries, but not see or restore the text
$wgGroupPermissions['sysop']['deletedtext']      = true; // can view deleted revision text
$wgGroupPermissions['sysop']['undelete']         = true;
$wgGroupPermissions['sysop']['editinterface']    = true;
$wgGroupPermissions['sysop']['editusercss']      = true;
$wgGroupPermissions['sysop']['edituserjs']       = true;
$wgGroupPermissions['sysop']['import']           = true;
$wgGroupPermissions['sysop']['importupload']     = true;
$wgGroupPermissions['sysop']['move']             = true;
$wgGroupPermissions['sysop']['move-subpages']    = true;
$wgGroupPermissions['sysop']['move-rootuserpages'] = true;
$wgGroupPermissions['sysop']['patrol']           = true;
$wgGroupPermissions['sysop']['autopatrol']       = true;
$wgGroupPermissions['sysop']['protect']          = true;
$wgGroupPermissions['sysop']['proxyunbannable']  = true;
$wgGroupPermissions['sysop']['rollback']         = true;
$wgGroupPermissions['sysop']['trackback']        = true;
$wgGroupPermissions['sysop']['upload']           = true;
$wgGroupPermissions['sysop']['reupload']         = true;
$wgGroupPermissions['sysop']['reupload-shared']  = true;
$wgGroupPermissions['sysop']['unwatchedpages']   = true;
$wgGroupPermissions['sysop']['autoconfirmed']    = true;
$wgGroupPermissions['sysop']['upload_by_url']    = true;
$wgGroupPermissions['sysop']['ipblock-exempt']   = true;
$wgGroupPermissions['sysop']['blockemail']       = true;
$wgGroupPermissions['sysop']['markbotedits']     = true;
$wgGroupPermissions['sysop']['apihighlimits']    = true;
$wgGroupPermissions['sysop']['browsearchive']    = true;
$wgGroupPermissions['sysop']['noratelimit']      = true;
$wgGroupPermissions['sysop']['movefile']         = true;
$wgGroupPermissions['sysop']['unblockself']      = true;
$wgGroupPermissions['sysop']['suppressredirect'] = true;
#$wgGroupPermissions['sysop']['mergehistory']     = true;

// Permission to change users' group assignments
$wgGroupPermissions['bureaucrat']['userrights']  = true;
$wgGroupPermissions['bureaucrat']['noratelimit'] = true;
// Permission to change users' groups assignments across wikis
#$wgGroupPermissions['bureaucrat']['userrights-interwiki'] = true;
// Permission to export pages including linked pages regardless of $wgExportMaxLinkDepth
#$wgGroupPermissions['bureaucrat']['override-export-depth'] = true;

#$wgGroupPermissions['sysop']['deleterevision']  = true;
// To hide usernames from users and Sysops
#$wgGroupPermissions['suppress']['hideuser'] = true;
// To hide revisions/log items from users and Sysops
#$wgGroupPermissions['suppress']['suppressrevision'] = true;
// For private suppression log access
#$wgGroupPermissions['suppress']['suppressionlog'] = true;

// Permission to disable user accounts
// Note that disabling an account is not reversible without a system administrator
// who has direct access to the database
#$wgGroupPermissions['bureaucrat']['disableaccount']  = true;

/**
 * The developer group is deprecated, but can be activated if need be
 * to use the 'lockdb' and 'unlockdb' special pages. Those require
 * that a lock file be defined and creatable/removable by the web
 * server.
 */
# $wgGroupPermissions['developer']['siteadmin'] = true;

/** @endcond */

/**
 * Permission keys revoked from users in each group.
 * This acts the same way as wgGroupPermissions above, except that
 * if the user is in a group here, the permission will be removed from them.
 *
 * Improperly setting this could mean that your users will be unable to perform
 * certain essential tasks, so use at your own risk!
 */
$wgRevokePermissions = array();

/**
 * Implicit groups, aren't shown on Special:Listusers or somewhere else
 */
$wgImplicitGroups = array( '*', 'user', 'autoconfirmed' );

/**
 * A map of group names that the user is in, to group names that those users
 * are allowed to add or revoke.
 *
 * Setting the list of groups to add or revoke to true is equivalent to "any group".
 *
 * For example, to allow sysops to add themselves to the "bot" group:
 *
 *    $wgGroupsAddToSelf = array( 'sysop' => array( 'bot' ) );
 *
 * Implicit groups may be used for the source group, for instance:
 *
 *    $wgGroupsRemoveFromSelf = array( '*' => true );
 *
 * This allows users in the '*' group (i.e. any user) to remove themselves from
 * any group that they happen to be in.
 *
 */
$wgGroupsAddToSelf = array();

/** @see $wgGroupsAddToSelf */
$wgGroupsRemoveFromSelf = array();

/**
 * Set of available actions that can be restricted via action=protect
 * You probably shouldn't change this.
 * Translated through restriction-* messages.
 * Title::getRestrictionTypes() will remove restrictions that are not 
 * applicable to a specific title (upload currently)
 */
$wgRestrictionTypes = array( 'edit', 'move', 'upload' );

/**
 * Rights which can be required for each protection level (via action=protect)
 *
 * You can add a new protection level that requires a specific
 * permission by manipulating this array. The ordering of elements
 * dictates the order on the protection form's lists.
 *
 *   - '' will be ignored (i.e. unprotected)
 *   - 'sysop' is quietly rewritten to 'protect' for backwards compatibility
 */
$wgRestrictionLevels = array( '', 'autoconfirmed', 'sysop' );

/**
 * Set the minimum permissions required to edit pages in each
 * namespace.  If you list more than one permission, a user must
 * have all of them to edit pages in that namespace.
 *
 * Note: NS_MEDIAWIKI is implicitly restricted to editinterface.
 */
$wgNamespaceProtection = array();

/**
 * Pages in namespaces in this array can not be used as templates.
 * Elements must be numeric namespace ids.
 * Among other things, this may be useful to enforce read-restrictions
 * which may otherwise be bypassed by using the template machanism.
 */
$wgNonincludableNamespaces = array();

/**
 * Number of seconds an account is required to age before it's given the
 * implicit 'autoconfirm' group membership. This can be used to limit
 * privileges of new accounts.
 *
 * Accounts created by earlier versions of the software may not have a
 * recorded creation date, and will always be considered to pass the age test.
 *
 * When left at 0, all registered accounts will pass.
 *
 * Example:
 * <code>
 *  $wgAutoConfirmAge = 600;     // ten minutes
 *  $wgAutoConfirmAge = 3600*24; // one day
 * </code>
 */
$wgAutoConfirmAge = 0;

/**
 * Number of edits an account requires before it is autoconfirmed.
 * Passing both this AND the time requirement is needed. Example:
 *
 * <code>
 * $wgAutoConfirmCount = 50;
 * </code>
 */
$wgAutoConfirmCount = 0;

/**
 * Automatically add a usergroup to any user who matches certain conditions.
 * The format is
 *   array( '&' or '|' or '^', cond1, cond2, ... )
 * where cond1, cond2, ... are themselves conditions; *OR*
 *   APCOND_EMAILCONFIRMED, *OR*
 *   array( APCOND_EMAILCONFIRMED ), *OR*
 *   array( APCOND_EDITCOUNT, number of edits ), *OR*
 *   array( APCOND_AGE, seconds since registration ), *OR*
 *   array( APCOND_INGROUPS, group1, group2, ... ), *OR*
 *   array( APCOND_ISIP, ip ), *OR*
 *   array( APCOND_IPINRANGE, range ), *OR*
 *   array( APCOND_AGE_FROM_EDIT, seconds since first edit ), *OR*
 *   array( APCOND_BLOCKED ), *OR*
 *   similar constructs defined by extensions.
 *
 * If $wgEmailAuthentication is off, APCOND_EMAILCONFIRMED will be true for any
 * user who has provided an e-mail address.
 */
$wgAutopromote = array(
	'autoconfirmed' => array( '&',
		array( APCOND_EDITCOUNT, &$wgAutoConfirmCount ),
		array( APCOND_AGE, &$wgAutoConfirmAge ),
	),
);

/**
 * $wgAddGroups and $wgRemoveGroups can be used to give finer control over who
 * can assign which groups at Special:Userrights.  Example configuration:
 *
 * @code
 * // Bureaucrat can add any group
 * $wgAddGroups['bureaucrat'] = true;
 * // Bureaucrats can only remove bots and sysops
 * $wgRemoveGroups['bureaucrat'] = array( 'bot', 'sysop' );
 * // Sysops can make bots
 * $wgAddGroups['sysop'] = array( 'bot' );
 * // Sysops can disable other sysops in an emergency, and disable bots
 * $wgRemoveGroups['sysop'] = array( 'sysop', 'bot' );
 * @endcode
 */
$wgAddGroups = array();
/** @see $wgAddGroups */
$wgRemoveGroups = array();

/**
 * A list of available rights, in addition to the ones defined by the core.
 * For extensions only.
 */
$wgAvailableRights = array();

/**
 * Optional to restrict deletion of pages with higher revision counts
 * to users with the 'bigdelete' permission. (Default given to sysops.)
 */
$wgDeleteRevisionsLimit = 0;

/** Number of accounts each IP address may create, 0 to disable.
 * Requires memcached */
$wgAccountCreationThrottle = 0;

/**
 * Edits matching these regular expressions in body text
 * will be recognised as spam and rejected automatically.
 *
 * There's no administrator override on-wiki, so be careful what you set. :)
 * May be an array of regexes or a single string for backwards compatibility.
 *
 * See http://en.wikipedia.org/wiki/Regular_expression
 * Note that each regex needs a beginning/end delimiter, eg: # or /
 */
$wgSpamRegex = array();

/** Same as the above except for edit summaries */
$wgSummarySpamRegex = array();

/**
 * Similarly you can get a function to do the job. The function will be given
 * the following args:
 *   - a Title object for the article the edit is made on
 *   - the text submitted in the textarea (wpTextbox1)
 *   - the section number.
 * The return should be boolean indicating whether the edit matched some evilness:
 *  - true : block it
 *  - false : let it through
 *
 * @deprecated Use hooks. See SpamBlacklist extension.
 */
$wgFilterCallback = false;

/**
 * Whether to use DNS blacklists in $wgDnsBlacklistUrls to check for open proxies
 * @since 1.16
 */
$wgEnableDnsBlacklist = false;

/**
 * @deprecated Use $wgEnableDnsBlacklist instead, only kept for backward
 *  compatibility
 */
$wgEnableSorbs = false;

/**
 * List of DNS blacklists to use, if $wgEnableDnsBlacklist is true
 * @since 1.16
 */
$wgDnsBlacklistUrls = array( 'http.dnsbl.sorbs.net.' );

/**
 * @deprecated Use $wgDnsBlacklistUrls instead, only kept for backward
 *  compatibility
 */
$wgSorbsUrl = array();

/**
 * Proxy whitelist, list of addresses that are assumed to be non-proxy despite
 * what the other methods might say.
 */
$wgProxyWhitelist = array();

/**
 * Simple rate limiter options to brake edit floods.  Maximum number actions
 * allowed in the given number of seconds; after that the violating client re-
 * ceives HTTP 500 error pages until the period elapses.
 *
 * array( 4, 60 ) for a maximum of 4 hits in 60 seconds.
 *
 * This option set is experimental and likely to change. Requires memcached.
 */
$wgRateLimits = array(
	'edit' => array(
		'anon'   => null, // for any and all anonymous edits (aggregate)
		'user'   => null, // for each logged-in user
		'newbie' => null, // for each recent (autoconfirmed) account; overrides 'user'
		'ip'     => null, // for each anon and recent account
		'subnet' => null, // ... with final octet removed
		),
	'move' => array(
		'user'   => null,
		'newbie' => null,
		'ip'     => null,
		'subnet' => null,
		),
	'mailpassword' => array(
		'anon' => null,
		),
	'emailuser' => array(
		'user' => null,
		),
	);

/**
 * Set to a filename to log rate limiter hits.
 */
$wgRateLimitLog = null;

/**
 * Array of groups which should never trigger the rate limiter
 *
 * @deprecated as of 1.13.0, the preferred method is using
 *  $wgGroupPermissions[]['noratelimit']. However, this will still
 *  work if desired.
 *
 *  $wgRateLimitsExcludedGroups = array( 'sysop', 'bureaucrat' );
 */
$wgRateLimitsExcludedGroups = array();

/**
 * Array of IPs which should be excluded from rate limits.
 * This may be useful for whitelisting NAT gateways for conferences, etc.
 */
$wgRateLimitsExcludedIPs = array();

/**
 * Log IP addresses in the recentchanges table; can be accessed only by
 * extensions (e.g. CheckUser) or a DB admin
 */
$wgPutIPinRC = true;

/**
 * Limit password attempts to X attempts per Y seconds per IP per account.
 * Requires memcached.
 */
$wgPasswordAttemptThrottle = array( 'count' => 5, 'seconds' => 300 );

/** @} */ # end of user rights settings

/************************************************************************//**
 * @name   Proxy scanner settings
 * @{
 */

/**
 * If you enable this, every editor's IP address will be scanned for open HTTP
 * proxies.
 *
 * Don't enable this. Many sysops will report "hostile TCP port scans" to your
 * ISP and ask for your server to be shut down.
 *
 * You have been warned.
 */
$wgBlockOpenProxies = false;
/** Port we want to scan for a proxy */
$wgProxyPorts = array( 80, 81, 1080, 3128, 6588, 8000, 8080, 8888, 65506 );
/** Script used to scan */
$wgProxyScriptPath = "$IP/includes/proxy_check.php";
/** */
$wgProxyMemcExpiry = 86400;
/** This should always be customised in LocalSettings.php */
$wgSecretKey = false;
/** big list of banned IP addresses, in the keys not the values */
$wgProxyList = array();
/** deprecated */
$wgProxyKey = false;

/** @} */ # end of proxy scanner settings

/************************************************************************//**
 * @name   Cookie settings
 * @{
 */

/**
 * Default cookie expiration time. Setting to 0 makes all cookies session-only.
 */
$wgCookieExpiration = 30*86400;

/**
 * Set to set an explicit domain on the login cookies eg, "justthis.domain. org"
 * or ".any.subdomain.net"
 */
$wgCookieDomain = '';
$wgCookiePath = '/';
$wgCookieSecure = ($wgProto == 'https');
$wgDisableCookieCheck = false;

/**
 * Set $wgCookiePrefix to use a custom one. Setting to false sets the default of
 * using the database name.
 */
$wgCookiePrefix = false;

/**
 * Set authentication cookies to HttpOnly to prevent access by JavaScript,
 * in browsers that support this feature. This can mitigates some classes of
 * XSS attack.
 *
 * Only supported on PHP 5.2 or higher.
 */
$wgCookieHttpOnly = version_compare("5.2", PHP_VERSION, "<");

/**
 * If the requesting browser matches a regex in this blacklist, we won't
 * send it cookies with HttpOnly mode, even if $wgCookieHttpOnly is on.
 */
$wgHttpOnlyBlacklist = array(
	// Internet Explorer for Mac; sometimes the cookies work, sometimes
	// they don't. It's difficult to predict, as combinations of path
	// and expiration options affect its parsing.
	'/^Mozilla\/4\.0 \(compatible; MSIE \d+\.\d+; Mac_PowerPC\)/',
);

/** A list of cookies that vary the cache (for use by extensions) */
$wgCacheVaryCookies = array();

/** Override to customise the session name */
$wgSessionName = false;

/** @} */  # end of cookie settings }

/************************************************************************//**
 * @name   LaTeX (mathematical formulas)
 * @{
 */

/**
 * To use inline TeX, you need to compile 'texvc' (in the 'math' subdirectory of
 * the MediaWiki package and have latex, dvips, gs (ghostscript), andconvert
 * (ImageMagick) installed and available in the PATH.
 * Please see math/README for more information.
 */
$wgUseTeX = false;
/** Location of the texvc binary */
$wgTexvc = $IP . '/math/texvc';
/**
  * Texvc background color
  * use LaTeX color format as used in \special function
  * for transparent background use value 'Transparent' for alpha transparency or
  * 'transparent' for binary transparency.
  */
$wgTexvcBackgroundColor = 'transparent';

/**
 * Normally when generating math images, we double-check that the
 * directories we want to write to exist, and that files that have
 * been generated still exist when we need to bring them up again.
 *
 * This lets us give useful error messages in case of permission
 * problems, and automatically rebuild images that have been lost.
 *
 * On a big site with heavy NFS traffic this can be slow and flaky,
 * so sometimes we want to short-circuit it by setting this to false.
 */
$wgMathCheckFiles = true;

/* @} */ # end LaTeX }

/************************************************************************//**
 * @name   Profiling, testing and debugging
 *
 * To enable profiling, edit StartProfiler.php
 *
 * @{
 */

/**
 * Filename for debug logging. See http://www.mediawiki.org/wiki/How_to_debug
 * The debug log file should be not be publicly accessible if it is used, as it
 * may contain private data.
 */
$wgDebugLogFile         = '';

/**
 * Prefix for debug log lines
 */
$wgDebugLogPrefix       = '';

/**
 * If true, instead of redirecting, show a page with a link to the redirect
 * destination. This allows for the inspection of PHP error messages, and easy
 * resubmission of form data. For developer use only.
 */
$wgDebugRedirects		= false;

/**
 * If true, log debugging data from action=raw.
 * This is normally false to avoid overlapping debug entries due to gen=css and
 * gen=js requests.
 */
$wgDebugRawPage         = false;

/**
 * Send debug data to an HTML comment in the output.
 *
 * This may occasionally be useful when supporting a non-technical end-user. It's
 * more secure than exposing the debug log file to the web, since the output only
 * contains private data for the current user. But it's not ideal for development
 * use since data is lost on fatal errors and redirects.
 */
$wgDebugComments        = false;

/**
 * Write SQL queries to the debug log
 */
$wgDebugDumpSql         = false;

/**
 * Set to an array of log group keys to filenames.
 * If set, wfDebugLog() output for that group will go to that file instead
 * of the regular $wgDebugLogFile. Useful for enabling selective logging
 * in production.
 */
$wgDebugLogGroups       = array();

/**
 * Display debug data at the bottom of the main content area.
 *
 * Useful for developers and technical users trying to working on a closed wiki.
 */
$wgShowDebug            = false;

/**
 * Prefix debug messages with relative timestamp. Very-poor man's profiler.
 */
$wgDebugTimestamps = false;

/**
 * Print HTTP headers for every request in the debug information.
 */
$wgDebugPrintHttpHeaders = true;

/**
 * Show the contents of $wgHooks in Special:Version
 */
$wgSpecialVersionShowHooks =  false;

/**
 * Whether to show "we're sorry, but there has been a database error" pages.
 * Displaying errors aids in debugging, but may display information useful
 * to an attacker.
 */
$wgShowSQLErrors        = false;

/**
 * If set to true, uncaught exceptions will print a complete stack trace
 * to output. This should only be used for debugging, as it may reveal
 * private information in function parameters due to PHP's backtrace
 * formatting.
 */
$wgShowExceptionDetails = false;

/**
 * If true, show a backtrace for database errors
 */
$wgShowDBErrorBacktrace = false;

/**
 * Expose backend server host names through the API and various HTML comments
 */
$wgShowHostnames = false;

/**
 * If set to true MediaWiki will throw notices for some possible error
 * conditions and for deprecated functions.
 */
$wgDevelopmentWarnings = false;

/** Only record profiling info for pages that took longer than this */
$wgProfileLimit = 0.0;

/** Don't put non-profiling info into log file */
$wgProfileOnly = false;

/**
 * Log sums from profiling into "profiling" table in db.
 *
 * You have to create a 'profiling' table in your database before using
 * this feature, see maintenance/archives/patch-profiling.sql
 *
 * To enable profiling, edit StartProfiler.php
 */
$wgProfileToDatabase = false;

/** If true, print a raw call tree instead of per-function report */
$wgProfileCallTree = false;

/** Should application server host be put into profiling table */
$wgProfilePerHost = false;

/**
 * Host for UDP profiler.
 *
 * The host should be running a daemon which can be obtained from MediaWiki
 * Subversion at: http://svn.wikimedia.org/svnroot/mediawiki/trunk/udpprofile
 */
$wgUDPProfilerHost = '127.0.0.1';

/**
 * Port for UDP profiler.
 * @see $wgUDPProfilerHost
 */
$wgUDPProfilerPort = '3811';

/** Detects non-matching wfProfileIn/wfProfileOut calls */
$wgDebugProfiling = false;

/** Output debug message on every wfProfileIn/wfProfileOut */
$wgDebugFunctionEntry = 0;

/*
 * Destination for wfIncrStats() data...
 * 'cache' to go into the system cache, if enabled (memcached)
 * 'udp' to be sent to the UDP profiler (see $wgUDPProfilerHost)
 * false to disable
 */
$wgStatsMethod = 'cache';

/** Whereas to count the number of time an article is viewed.
 * Does not work if pages are cached (for example with squid).
 */
$wgDisableCounters = false;

/**
 * Support blog-style "trackbacks" for articles.  See
 * http://www.sixapart.com/pronet/docs/trackback_spec for details.
 */
$wgUseTrackbacks = false;

/**
 * Parser test suite files to be run by parserTests.php when no specific
 * filename is passed to it.
 *
 * Extensions may add their own tests to this array, or site-local tests
 * may be added via LocalSettings.php
 *
 * Use full paths.
 */
$wgParserTestFiles = array(
	"$IP/maintenance/tests/parser/parserTests.txt",
	"$IP/maintenance/tests/parser/ExtraParserTests.txt"
);

/**
 * If configured, specifies target CodeReview installation to send test
 * result data from 'parserTests.php --upload'
 *
 * Something like this:
 * $wgParserTestRemote = array(
 *     'api-url' => 'http://www.mediawiki.org/w/api.php',
 *     'repo'    => 'MediaWiki',
 *     'suite'   => 'ParserTests',
 *     'path'    => '/trunk/phase3', // not used client-side; for reference
 *     'secret'  => 'qmoicj3mc4mcklmqw', // Shared secret used in HMAC validation
 * );
 */
$wgParserTestRemote = false;

/** @} */ # end of profiling, testing and debugging }

/************************************************************************//**
 * @name   Search
 * @{
 */

/**
 * Set this to true to disable the full text search feature.
 */
$wgDisableTextSearch = false;

/**
 * Set to true to have nicer highligted text in search results,
 * by default off due to execution overhead
 */
$wgAdvancedSearchHighlighting = false;

/**
 * Regexp to match word boundaries, defaults for non-CJK languages
 * should be empty for CJK since the words are not separate
 *
 * @todo FIXME: checks for lower than required PHP version (5.1.x).
 */
$wgSearchHighlightBoundaries = version_compare("5.1", PHP_VERSION, "<")? '[\p{Z}\p{P}\p{C}]'
	: '[ ,.;:!?~!@#$%\^&*\(\)+=\-\\|\[\]"\'<>\n\r\/{}]'; // PHP 5.0 workaround

/**
 * Set to true to have the search engine count total
 * search matches to present in the Special:Search UI.
 * Not supported by every search engine shipped with MW.
 *
 * This could however be slow on larger wikis, and is pretty flaky
 * with the current title vs content split. Recommend avoiding until
 * that's been worked out cleanly; but this may aid in testing the
 * search UI and API to confirm that the result count works.
 */
$wgCountTotalSearchHits = false;

/**
 * Template for OpenSearch suggestions, defaults to API action=opensearch
 *
 * Sites with heavy load would tipically have these point to a custom
 * PHP wrapper to avoid firing up mediawiki for every keystroke
 *
 * Placeholders: {searchTerms}
 *
 */
$wgOpenSearchTemplate = false;

/**
 * Enable suggestions while typing in search boxes
 * (results are passed around in OpenSearch format)
 * Requires $wgEnableOpenSearchSuggest = true;
 */
$wgEnableMWSuggest = false;

/**
 * Enable OpenSearch suggestions requested by MediaWiki. Set this to
 * false if you've disabled MWSuggest or another suggestion script and
 * want reduce load caused by cached scripts pulling suggestions.
 */
$wgEnableOpenSearchSuggest = true;

/**
 * Expiry time for search suggestion responses
 */
$wgSearchSuggestCacheExpiry = 1200;

/**
 *  Template for internal MediaWiki suggestion engine, defaults to API action=opensearch
 *
 *  Placeholders: {searchTerms}, {namespaces}, {dbname}
 *
 */
$wgMWSuggestTemplate = false;

/**
 * If you've disabled search semi-permanently, this also disables updates to the
 * table. If you ever re-enable, be sure to rebuild the search table.
 */
$wgDisableSearchUpdate = false;

/**
 * List of namespaces which are searched by default. Example:
 *
 * <code>
 * $wgNamespacesToBeSearchedDefault[NS_MAIN] = true;
 * $wgNamespacesToBeSearchedDefault[NS_PROJECT] = true;
 * </code>
 */
$wgNamespacesToBeSearchedDefault = array(
	NS_MAIN           => true,
);

/**
 * Namespaces to be searched when user clicks the "Help" tab
 * on Special:Search
 *
 * Same format as $wgNamespacesToBeSearchedDefault
 */
$wgNamespacesToBeSearchedHelp = array(
	NS_PROJECT        => true,
	NS_HELP           => true,
);

/**
 * If set to true the 'searcheverything' preference will be effective only for logged-in users.
 * Useful for big wikis to maintain different search profiles for anonymous and logged-in users.
 *
 */
$wgSearchEverythingOnlyLoggedIn = false;

/**
 * Disable the internal MySQL-based search, to allow it to be
 * implemented by an extension instead.
 */
$wgDisableInternalSearch = false;

/**
 * Set this to a URL to forward search requests to some external location.
 * If the URL includes '$1', this will be replaced with the URL-encoded
 * search term.
 *
 * For example, to forward to Google you'd have something like:
 * $wgSearchForwardUrl = 'http://www.google.com/search?q=$1' .
 *                       '&domains=http://example.com' .
 *                       '&sitesearch=http://example.com' .
 *                       '&ie=utf-8&oe=utf-8';
 */
$wgSearchForwardUrl = null;

/**
 * Search form behavior
 * true = use Go & Search buttons
 * false = use Go button & Advanced search link
 */
$wgUseTwoButtonsSearchForm = true;

/**
 * Array of namespaces to generate a Google sitemap for when the
 * maintenance/generateSitemap.php script is run, or false if one is to be ge-
 * nerated for all namespaces.
 */
$wgSitemapNamespaces = false;

/** @} */ # end of search settings

/************************************************************************//**
 * @name   Edit user interface
 * @{
 */

/**
 * Path to the GNU diff3 utility. If the file doesn't exist, edit conflicts will
 * fall back to the old behaviour (no merging).
 */
$wgDiff3 = '/usr/bin/diff3';

/**
 * Path to the GNU diff utility.
 */
$wgDiff = '/usr/bin/diff';

/**
 * Which namespaces have special treatment where they should be preview-on-open
 * Internaly only Category: pages apply, but using this extensions (e.g. Semantic MediaWiki)
 * can specify namespaces of pages they have special treatment for
 */
$wgPreviewOnOpenNamespaces = array(
	NS_CATEGORY       => true
);

/**
 * Activate external editor interface for files and pages
 * See http://www.mediawiki.org/wiki/Manual:External_editors
 */
$wgUseExternalEditor = true;

/** Go button goes straight to the edit screen if the article doesn't exist. */
$wgGoToEdit = false;

/**
 * Enable the UniversalEditButton for browsers that support it
 * (currently only Firefox with an extension)
 * See http://universaleditbutton.org for more background information
 */
$wgUniversalEditButton = true;

/**
 * If user doesn't specify any edit summary when making a an edit, MediaWiki
 * will try to automatically create one. This feature can be disabled by set-
 * ting this variable false.
 */
$wgUseAutomaticEditSummaries = true;

/** @} */ # end edit UI }

/************************************************************************//**
 * @name   Maintenance
 * See also $wgSiteNotice
 * @{
 */

/**
 * @cond file_level_code
 * Set $wgCommandLineMode if it's not set already, to avoid notices
 */
if( !isset( $wgCommandLineMode ) ) {
	$wgCommandLineMode = false;
}
/** @endcond */

/** For colorized maintenance script output, is your terminal background dark ? */
$wgCommandLineDarkBg = false;

/**
 * Array for extensions to register their maintenance scripts with the
 * system. The key is the name of the class and the value is the full
 * path to the file
 */
$wgMaintenanceScripts = array();

/**
 * Set this to a string to put the wiki into read-only mode. The text will be
 * used as an explanation to users.
 *
 * This prevents most write operations via the web interface. Cache updates may
 * still be possible. To prevent database writes completely, use the read_only
 * option in MySQL.
 */
$wgReadOnly             = null;

/**
 * If this lock file exists (size > 0), the wiki will be forced into read-only mode.
 * Its contents will be shown to users as part of the read-only warning
 * message.
 *
 * Defaults to "{$wgUploadDirectory}/lock_yBgMBwiR".
 */
$wgReadOnlyFile         = false;

/**
 * When you run the web-based upgrade utility, it will tell you what to set 
 * this to in order to authorize the upgrade process. It will subsequently be
 * used as a password, to authorize further upgrades.
 *
 * For security, do not set this to a guessable string. Use the value supplied 
 * by the install/upgrade process. To cause the upgrader to generate a new key, 
 * delete the old key from LocalSettings.php.
 */
$wgUpgradeKey = false;

/** @} */ # End of maintenance }

/************************************************************************//**
 * @name   Recent changes, new pages, watchlist and history
 * @{
 */

/**
 * Recentchanges items are periodically purged; entries older than this many
 * seconds will go.
 * Default: 13 weeks = about three months
 */
$wgRCMaxAge = 13 * 7 * 24 * 3600;

/**
 * Filter $wgRCLinkDays by $wgRCMaxAge to avoid showing links for numbers
 * higher than what will be stored. Note that this is disabled by default
 * because we sometimes do have RC data which is beyond the limit for some
 * reason, and some users may use the high numbers to display that data which
 * is still there.
 */
$wgRCFilterByAge = false;

/**
 * List of Days and Limits options to list in the Special:Recentchanges and
 * Special:Recentchangeslinked pages.
 */
$wgRCLinkLimits = array( 50, 100, 250, 500 );
$wgRCLinkDays   = array( 1, 3, 7, 14, 30 );

/**
 * Send recent changes updates via UDP. The updates will be formatted for IRC.
 * Set this to the IP address of the receiver.
 */
$wgRC2UDPAddress = false;

/**
 * Port number for RC updates
 */
$wgRC2UDPPort = false;

/**
 * Prefix to prepend to each UDP packet.
 * This can be used to identify the wiki. A script is available called
 * mxircecho.py which listens on a UDP port, and uses a prefix ending in a
 * tab to identify the IRC channel to send the log line to.
 */
$wgRC2UDPPrefix = '';

/**
 * If this is set to true, $wgLocalInterwiki will be prepended to links in the
 * IRC feed. If this is set to a string, that string will be used as the prefix.
 */
$wgRC2UDPInterwikiPrefix = false;

/**
 * Set to true to omit "bot" edits (by users with the bot permission) from the
 * UDP feed.
 */
$wgRC2UDPOmitBots = false;

/**
 * Enable user search in Special:Newpages
 * This is really a temporary hack around an index install bug on some Wikipedias.
 * Kill it once fixed.
 */
$wgEnableNewpagesUserFilter = true;

/** Use RC Patrolling to check for vandalism */
$wgUseRCPatrol = true;

/** Use new page patrolling to check new pages on Special:Newpages */
$wgUseNPPatrol = true;

/** Provide syndication feeds (RSS, Atom) for, e.g., Recentchanges, Newpages */
$wgFeed = true;

/** Set maximum number of results to return in syndication feeds (RSS, Atom) for
 * eg Recentchanges, Newpages. */
$wgFeedLimit = 50;

/** _Minimum_ timeout for cached Recentchanges feed, in seconds.
 * A cached version will continue to be served out even if changes
 * are made, until this many seconds runs out since the last render.
 *
 * If set to 0, feed caching is disabled. Use this for debugging only;
 * feed generation can be pretty slow with diffs.
 */
$wgFeedCacheTimeout = 60;

/** When generating Recentchanges RSS/Atom feed, diffs will not be generated for
 * pages larger than this size. */
$wgFeedDiffCutoff = 32768;

/** Override the site's default RSS/ATOM feed for recentchanges that appears on
 * every page. Some sites might have a different feed they'd like to promote
 * instead of the RC feed (maybe like a "Recent New Articles" or "Breaking news" one).
 * Ex: $wgSiteFeed['format'] = "http://example.com/somefeed.xml"; Format can be one
 * of either 'rss' or 'atom'.
 */
$wgOverrideSiteFeed = array();

/**
 * Which feed types should we provide by default?  This can include 'rss',
 * 'atom', neither, or both.
 */
$wgAdvertisedFeedTypes = array( 'atom' );

/** Show watching users in recent changes, watchlist and page history views */
$wgRCShowWatchingUsers 				= false; # UPO
/** Show watching users in Page views */
$wgPageShowWatchingUsers 			= false;
/** Show the amount of changed characters in recent changes */
$wgRCShowChangedSize				= true;

/**
 * If the difference between the character counts of the text
 * before and after the edit is below that value, the value will be
 * highlighted on the RC page.
 */
$wgRCChangedSizeThreshold			= 500;

/**
 * Show "Updated (since my last visit)" marker in RC view, watchlist and history
 * view for watched pages with new changes */
$wgShowUpdatedMarker 				= true;

/**
 * Disable links to talk pages of anonymous users (IPs) in listings on special
 * pages like page history, Special:Recentchanges, etc.
 */
$wgDisableAnonTalk = false;

/**
 * Enable filtering of categories in Recentchanges
 */
$wgAllowCategorizedRecentChanges = false;

/**
 * Allow filtering by change tag in recentchanges, history, etc
 * Has no effect if no tags are defined in valid_tag.
 */
$wgUseTagFilter = true;

/** @} */ # end RC/watchlist }

/************************************************************************//**
 * @name   Copyright and credits settings
 * @{
 */

/** RDF metadata toggles */
$wgEnableDublinCoreRdf = false;
$wgEnableCreativeCommonsRdf = false;

/** Override for copyright metadata.
 * TODO: these options need documentation
 */
$wgRightsPage = null;
$wgRightsUrl = null;
$wgRightsText = null;
$wgRightsIcon = null;

/**
 * Set to an array of metadata terms. Else they will be loaded based on $wgRightsUrl
 */
$wgLicenseTerms = false;

/** Set this to some HTML to override the rights icon with an arbitrary logo */
$wgCopyrightIcon = null;

/** Set this to true if you want detailed copyright information forms on Upload. */
$wgUseCopyrightUpload = false;

/** Set this to false if you want to disable checking that detailed copyright
 * information values are not empty. */
$wgCheckCopyrightUpload = true;

/**
 * Set this to the number of authors that you want to be credited below an
 * article text. Set it to zero to hide the attribution block, and a negative
 * number (like -1) to show all authors. Note that this will require 2-3 extra
 * database hits, which can have a not insignificant impact on performance for
 * large wikis.
 */
$wgMaxCredits = 0;

/** If there are more than $wgMaxCredits authors, show $wgMaxCredits of them.
 * Otherwise, link to a separate credits page. */
$wgShowCreditsIfMax = true;

/** @} */ # end of copyright and credits settings }

/************************************************************************//**
 * @name   Import / Export
 * @{
 */

/**
 * List of interwiki prefixes for wikis we'll accept as sources for
 * Special:Import (for sysops). Since complete page history can be imported,
 * these should be 'trusted'.
 *
 * If a user has the 'import' permission but not the 'importupload' permission,
 * they will only be able to run imports through this transwiki interface.
 */
$wgImportSources = array();

/**
 * Optional default target namespace for interwiki imports.
 * Can use this to create an incoming "transwiki"-style queue.
 * Set to numeric key, not the name.
 *
 * Users may override this in the Special:Import dialog.
 */
$wgImportTargetNamespace = null;

/**
 * If set to false, disables the full-history option on Special:Export.
 * This is currently poorly optimized for long edit histories, so is
 * disabled on Wikimedia's sites.
 */
$wgExportAllowHistory = true;

/**
 * If set nonzero, Special:Export requests for history of pages with
 * more revisions than this will be rejected. On some big sites things
 * could get bogged down by very very long pages.
 */
$wgExportMaxHistory = 0;

/**
* Return distinct author list (when not returning full history)
*/
$wgExportAllowListContributors = false ;

/**
 * If non-zero, Special:Export accepts a "pagelink-depth" parameter
 * up to this specified level, which will cause it to include all
 * pages linked to from the pages you specify. Since this number
 * can become *insanely large* and could easily break your wiki,
 * it's disabled by default for now.
 *
 * There's a HARD CODED limit of 5 levels of recursion to prevent a
 * crazy-big export from being done by someone setting the depth
 * number too high. In other words, last resort safety net.
 */
$wgExportMaxLinkDepth = 0;

/**
* Whether to allow the "export all pages in namespace" option
*/
$wgExportFromNamespaces = false;

/** @} */ # end of import/export }

/*************************************************************************//**
 * @name   Extensions
 * @{
 */

/**
 * A list of callback functions which are called once MediaWiki is fully initialised
 */
$wgExtensionFunctions = array();

/**
 * Extension functions for initialisation of skins. This is called somewhat earlier
 * than $wgExtensionFunctions.
 */
$wgSkinExtensionFunctions = array();

/**
 * Extension messages files.
 *
 * Associative array mapping extension name to the filename where messages can be
 * found. The file should contain variable assignments. Any of the variables
 * present in languages/messages/MessagesEn.php may be defined, but $messages
 * is the most common.
 *
 * Variables defined in extensions will override conflicting variables defined
 * in the core.
 *
 * Example:
 *    $wgExtensionMessagesFiles['ConfirmEdit'] = dirname(__FILE__).'/ConfirmEdit.i18n.php';
 *
 */
$wgExtensionMessagesFiles = array();

/**
 * Aliases for special pages provided by extensions.
 * @deprecated Use $specialPageAliases in a file referred to by $wgExtensionMessagesFiles
 */
$wgExtensionAliasesFiles = array();

/**
 * Parser output hooks.
 * This is an associative array where the key is an extension-defined tag
 * (typically the extension name), and the value is a PHP callback.
 * These will be called as an OutputPageParserOutput hook, if the relevant
 * tag has been registered with the parser output object.
 *
 * Registration is done with $pout->addOutputHook( $tag, $data ).
 *
 * The callback has the form:
 *    function outputHook( $outputPage, $parserOutput, $data ) { ... }
 */
$wgParserOutputHooks = array();

/**
 * List of valid skin names.
 * The key should be the name in all lower case, the value should be a display name.
 * The default skins will be added later, by Skin::getSkinNames(). Use
 * Skin::getSkinNames() as an accessor if you wish to have access to the full list.
 */
$wgValidSkinNames = array();

/**
 * Special page list.
 * See the top of SpecialPage.php for documentation.
 */
$wgSpecialPages = array();

/**
 * Array mapping class names to filenames, for autoloading.
 */
$wgAutoloadClasses = array();

/**
 * An array of extension types and inside that their names, versions, authors,
 * urls, descriptions and pointers to localized description msgs. Note that
 * the version, url, description and descriptionmsg key can be omitted.
 *
 * <code>
 * $wgExtensionCredits[$type][] = array(
 * 	'name' => 'Example extension',
 *	'version' => 1.9,
 *	'path' => __FILE__,
 *	'author' => 'Foo Barstein',
 *	'url' => 'http://wwww.example.com/Example%20Extension/',
 *	'description' => 'An example extension',
 *	'descriptionmsg' => 'exampleextension-desc',
 * );
 * </code>
 *
 * Where $type is 'specialpage', 'parserhook', 'variable', 'media' or 'other'.
 * Where 'descriptionmsg' can be an array with message key and parameters:
 * 'descriptionmsg' => array( 'exampleextension-desc', param1, param2, ... ),
 */
$wgExtensionCredits = array();

/**
 * Authentication plugin.
 */
$wgAuth = null;

/**
 * Global list of hooks.
 * Add a hook by doing:
 *     $wgHooks['event_name'][] = $function;
 * or:
 *     $wgHooks['event_name'][] = array($function, $data);
 * or:
 *     $wgHooks['event_name'][] = array($object, 'method');
 */
$wgHooks = array();

/**
 * Maps jobs to their handling classes; extensions
 * can add to this to provide custom jobs
 */
$wgJobClasses = array(
	'refreshLinks' => 'RefreshLinksJob',
	'refreshLinks2' => 'RefreshLinksJob2',
	'htmlCacheUpdate' => 'HTMLCacheUpdateJob',
	'html_cache_update' => 'HTMLCacheUpdateJob', // backwards-compatible
	'sendMail' => 'EmaillingJob',
	'enotifNotify' => 'EnotifNotifyJob',
	'fixDoubleRedirect' => 'DoubleRedirectJob',
	'uploadFromUrl' => 'UploadFromUrlJob',
);

/**
 * Additional functions to be performed with updateSpecialPages.
 * Expensive Querypages are already updated.
 */
$wgSpecialPageCacheUpdates = array(
	'Statistics' => array('SiteStatsUpdate','cacheUpdate')
);

/**
 * Hooks that are used for outputting exceptions.  Format is:
 *   $wgExceptionHooks[] = $funcname
 * or:
 *   $wgExceptionHooks[] = array( $class, $funcname )
 * Hooks should return strings or false
 */
$wgExceptionHooks = array();


/**
 * Page property link table invalidation lists. When a page property
 * changes, this may require other link tables to be updated (eg
 * adding __HIDDENCAT__ means the hiddencat tracking category will
 * have been added, so the categorylinks table needs to be rebuilt).
 * This array can be added to by extensions.
 */
$wgPagePropLinkInvalidations = array(
	'hiddencat' => 'categorylinks',
);

/** @} */ # End extensions }

/*************************************************************************//**
 * @name   Categories
 * @{
 */

/**
 * Use experimental, DMOZ-like category browser
 */
$wgUseCategoryBrowser   = false;

/**
 *  On  category pages, show thumbnail gallery for images belonging to that
 * category instead of listing them as articles.
 */
$wgCategoryMagicGallery = true;

/**
 * Paging limit for categories
 */
$wgCategoryPagingLimit = 200;

/**
 * Specify how category names should be sorted, when listed on a category page. 
 * A sorting scheme is also known as a collation.
 *
 * Available values are:
 *
 *   - uppercase: Converts the category name to upper case, and sorts by that.
 *
 *   - uca-default: Provides access to the Unicode Collation Algorithm with 
 *     the default element table. This is a compromise collation which sorts
 *     all languages in a mediocre way. However, it is better than "uppercase".
 *
 * To use the uca-default collation, you must have PHP's intl extension 
 * installed. See http://php.net/manual/en/intl.setup.php . The details of the 
 * resulting collation will depend on the version of ICU installed on the 
 * server.
 *
<<<<<<< HEAD
 * Currently only supports 'uppercase2', which just uppercases the string.  This
 * is a dummy collation, to be replaced later by real ones.
=======
 * After you change this, you must run maintenance/updateCollation.php to fix
 * the sort keys in the database. 
>>>>>>> 951103ee
 */
$wgCategoryCollation = 'uppercase2';

/** @} */ # End categories }

/*************************************************************************//**
 * @name   Logging
 * @{
 */

/**
 * The logging system has two levels: an event type, which describes the
 * general category and can be viewed as a named subset of all logs; and
 * an action, which is a specific kind of event that can exist in that
 * log type.
 */
$wgLogTypes = array( '',
	'block',
	'protect',
	'rights',
	'delete',
	'upload',
	'move',
	'import',
	'patrol',
	'merge',
	'suppress',
);

/**
 * This restricts log access to those who have a certain right
 * Users without this will not see it in the option menu and can not view it
 * Restricted logs are not added to recent changes
 * Logs should remain non-transcludable
 * Format: logtype => permissiontype
 */
$wgLogRestrictions = array(
	'suppress' => 'suppressionlog'
);

/**
 * Show/hide links on Special:Log will be shown for these log types.
 *
 * This is associative array of log type => boolean "hide by default"
 *
 * See $wgLogTypes for a list of available log types.
 *
 * For example:
 *   $wgFilterLogTypes => array(
 *      'move' => true,
 *      'import' => false,
 *   );
 *
 * Will display show/hide links for the move and import logs. Move logs will be
 * hidden by default unless the link is clicked. Import logs will be shown by
 * default, and hidden when the link is clicked.
 *
 * A message of the form log-show-hide-<type> should be added, and will be used
 * for the link text.
 */
$wgFilterLogTypes = array(
	'patrol' => true
);

/**
 * Lists the message key string for each log type. The localized messages
 * will be listed in the user interface.
 *
 * Extensions with custom log types may add to this array.
 */
$wgLogNames = array(
	''        => 'all-logs-page',
	'block'   => 'blocklogpage',
	'protect' => 'protectlogpage',
	'rights'  => 'rightslog',
	'delete'  => 'dellogpage',
	'upload'  => 'uploadlogpage',
	'move'    => 'movelogpage',
	'import'  => 'importlogpage',
	'patrol'  => 'patrol-log-page',
	'merge'   => 'mergelog',
	'suppress' => 'suppressionlog',
);

/**
 * Lists the message key string for descriptive text to be shown at the
 * top of each log type.
 *
 * Extensions with custom log types may add to this array.
 */
$wgLogHeaders = array(
	''        => 'alllogstext',
	'block'   => 'blocklogtext',
	'protect' => 'protectlogtext',
	'rights'  => 'rightslogtext',
	'delete'  => 'dellogpagetext',
	'upload'  => 'uploadlogpagetext',
	'move'    => 'movelogpagetext',
	'import'  => 'importlogpagetext',
	'patrol'  => 'patrol-log-header',
	'merge'   => 'mergelogpagetext',
	'suppress' => 'suppressionlogtext',
);

/**
 * Lists the message key string for formatting individual events of each
 * type and action when listed in the logs.
 *
 * Extensions with custom log types may add to this array.
 */
$wgLogActions = array(
	'block/block'       => 'blocklogentry',
	'block/unblock'     => 'unblocklogentry',
	'block/reblock'     => 'reblock-logentry',
	'protect/protect'   => 'protectedarticle',
	'protect/modify'    => 'modifiedarticleprotection',
	'protect/unprotect' => 'unprotectedarticle',
	'protect/move_prot' => 'movedarticleprotection',
	'rights/rights'     => 'rightslogentry',
	'rights/disable'    => 'disableaccount-logentry',
	'delete/delete'     => 'deletedarticle',
	'delete/restore'    => 'undeletedarticle',
	'delete/revision'   => 'revdelete-logentry',
	'delete/event'      => 'logdelete-logentry',
	'upload/upload'     => 'uploadedimage',
	'upload/overwrite'  => 'overwroteimage',
	'upload/revert'     => 'uploadedimage',
	'move/move'         => '1movedto2',
	'move/move_redir'   => '1movedto2_redir',
	'move/move_rev'     => 'moverevlogentry',
	'import/upload'     => 'import-logentry-upload',
	'import/interwiki'  => 'import-logentry-interwiki',
	'merge/merge'       => 'pagemerge-logentry',
	'suppress/revision' => 'revdelete-logentry',
	'suppress/file'     => 'revdelete-logentry',
	'suppress/event'    => 'logdelete-logentry',
	'suppress/delete'   => 'suppressedarticle',
	'suppress/block'    => 'blocklogentry',
	'suppress/reblock'  => 'reblock-logentry',
	'patrol/patrol'     => 'patrol-log-line',
);

/**
 * The same as above, but here values are names of functions,
 * not messages.
 * @see LogPage::actionText
 */
$wgLogActionsHandlers = array();

/**
 * Maintain a log of newusers at Log/newusers?
 */
$wgNewUserLog = true;

/**
 * Log the automatic creations of new users accounts?
 */
$wgLogAutocreatedAccounts = false;

/** @} */ # end logging }

/*************************************************************************//**
 * @name   Special pages (general and miscellaneous)
 * @{
 */

/**
 * Allow special page inclusions such as {{Special:Allpages}}
 */
$wgAllowSpecialInclusion = true;

/**
 * Set this to an array of special page names to prevent
 * maintenance/updateSpecialPages.php from updating those pages.
 */
$wgDisableQueryPageUpdate = false;

/**
 * List of special pages, followed by what subtitle they should go under
 * at Special:SpecialPages
 */
$wgSpecialPageGroups = array(
	'DoubleRedirects'           => 'maintenance',
	'BrokenRedirects'           => 'maintenance',
	'Lonelypages'               => 'maintenance',
	'Uncategorizedpages'        => 'maintenance',
	'Uncategorizedcategories'   => 'maintenance',
	'Uncategorizedimages'       => 'maintenance',
	'Uncategorizedtemplates'    => 'maintenance',
	'Unusedcategories'          => 'maintenance',
	'Unusedimages'              => 'maintenance',
	'Protectedpages'            => 'maintenance',
	'Protectedtitles'           => 'maintenance',
	'Unusedtemplates'           => 'maintenance',
	'Withoutinterwiki'          => 'maintenance',
	'Longpages'                 => 'maintenance',
	'Shortpages'                => 'maintenance',
	'Ancientpages'              => 'maintenance',
	'Deadendpages'              => 'maintenance',
	'Wantedpages'               => 'maintenance',
	'Wantedcategories'          => 'maintenance',
	'Wantedfiles'               => 'maintenance',
	'Wantedtemplates'           => 'maintenance',
	'Unwatchedpages'            => 'maintenance',
	'Fewestrevisions'           => 'maintenance',

	'Userlogin'                 => 'login',
	'Userlogout'                => 'login',
	'CreateAccount'             => 'login',

	'Recentchanges'             => 'changes',
	'Recentchangeslinked'       => 'changes',
	'Watchlist'                 => 'changes',
	'Newimages'                 => 'changes',
	'Newpages'                  => 'changes',
	'Log'                       => 'changes',
	'Tags'                      => 'changes',

	'Upload'                    => 'media',
	'Listfiles'                 => 'media',
	'MIMEsearch'                => 'media',
	'FileDuplicateSearch'       => 'media',
	'Filepath'                  => 'media',

	'Listusers'                 => 'users',
	'Activeusers'               => 'users',
	'Listgrouprights'           => 'users',
	'Ipblocklist'               => 'users',
	'Contributions'             => 'users',
	'Emailuser'                 => 'users',
	'Listadmins'                => 'users',
	'Listbots'                  => 'users',
	'Userrights'                => 'users',
	'Blockip'                   => 'users',
	'Preferences'               => 'users',
	'Resetpass'                 => 'users',
	'DeletedContributions'      => 'users',

	'Mostlinked'                => 'highuse',
	'Mostlinkedcategories'      => 'highuse',
	'Mostlinkedtemplates'       => 'highuse',
	'Mostcategories'            => 'highuse',
	'Mostimages'                => 'highuse',
	'Mostrevisions'             => 'highuse',

	'Allpages'                  => 'pages',
	'Prefixindex'               => 'pages',
	'Listredirects'             => 'pages',
	'Categories'                => 'pages',
	'Disambiguations'           => 'pages',

	'Randompage'                => 'redirects',
	'Randomredirect'            => 'redirects',
	'Mypage'                    => 'redirects',
	'Mytalk'                    => 'redirects',
	'Mycontributions'           => 'redirects',
	'Search'                    => 'redirects',
	'LinkSearch'                => 'redirects',

	'ComparePages'              => 'pagetools',
	'Movepage'                  => 'pagetools',
	'MergeHistory'              => 'pagetools',
	'Revisiondelete'            => 'pagetools',
	'Undelete'                  => 'pagetools',
	'Export'                    => 'pagetools',
	'Import'                    => 'pagetools',
	'Whatlinkshere'             => 'pagetools',

	'Statistics'                => 'wiki',
	'Version'                   => 'wiki',
	'Lockdb'                    => 'wiki',
	'Unlockdb'                  => 'wiki',
	'Allmessages'               => 'wiki',
	'Popularpages'              => 'wiki',

	'Specialpages'              => 'other',
	'Blockme'                   => 'other',
	'Booksources'               => 'other',
);

/** Whether or not to sort special pages in Special:Specialpages */

$wgSortSpecialPages = true;

/**
 * Filter for Special:Randompage. Part of a WHERE clause
 * @deprecated as of 1.16, use the SpecialRandomGetRandomTitle hook
 */
$wgExtraRandompageSQL = false;

/**
 * On Special:Unusedimages, consider images "used", if they are put
 * into a category. Default (false) is not to count those as used.
 */
$wgCountCategorizedImagesAsUsed = false;

/**
 * Maximum number of links to a redirect page listed on
 * Special:Whatlinkshere/RedirectDestination
 */
$wgMaxRedirectLinksRetrieved = 500;

/** @} */ # end special pages }

/*************************************************************************//**
 * @name   Robot (search engine crawler) policy
 * See also $wgNoFollowLinks.
 * @{
 */

/**
 * Default robot policy.  The default policy is to encourage indexing and fol-
 * lowing of links.  It may be overridden on a per-namespace and/or per-page
 * basis.
 */
$wgDefaultRobotPolicy = 'index,follow';

/**
 * Robot policies per namespaces. The default policy is given above, the array
 * is made of namespace constants as defined in includes/Defines.php.  You can-
 * not specify a different default policy for NS_SPECIAL: it is always noindex,
 * nofollow.  This is because a number of special pages (e.g., ListPages) have
 * many permutations of options that display the same data under redundant
 * URLs, so search engine spiders risk getting lost in a maze of twisty special
 * pages, all alike, and never reaching your actual content.
 *
 * Example:
 *   $wgNamespaceRobotPolicies = array( NS_TALK => 'noindex' );
 */
$wgNamespaceRobotPolicies = array();

/**
 * Robot policies per article. These override the per-namespace robot policies.
 * Must be in the form of an array where the key part is a properly canonical-
 * ised text form title and the value is a robot policy.
 * Example:
 *   $wgArticleRobotPolicies = array( 'Main Page' => 'noindex,follow',
 *     'User:Bob' => 'index,follow' );
 * Example that DOES NOT WORK because the names are not canonical text forms:
 *   $wgArticleRobotPolicies = array(
 *     # Underscore, not space!
 *     'Main_Page' => 'noindex,follow',
 *     # "Project", not the actual project name!
 *     'Project:X' => 'index,follow',
 *     # Needs to be "Abc", not "abc" (unless $wgCapitalLinks is false for that namespace)!
 *     'abc' => 'noindex,nofollow'
 *   );
 */
$wgArticleRobotPolicies = array();

/**
 * An array of namespace keys in which the __INDEX__/__NOINDEX__ magic words
 * will not function, so users can't decide whether pages in that namespace are
 * indexed by search engines.  If set to null, default to $wgContentNamespaces.
 * Example:
 *   $wgExemptFromUserRobotsControl = array( NS_MAIN, NS_TALK, NS_PROJECT );
 */
$wgExemptFromUserRobotsControl = null;

/** @} */ # End robot policy }

/************************************************************************//**
 * @name   AJAX and API
 * Note: The AJAX entry point which this section refers to is gradually being
 * replaced by the API entry point, api.php. They are essentially equivalent.
 * Both of them are used for dynamic client-side features, via XHR.
 * @{
 */

/**
 * Enable the MediaWiki API for convenient access to
 * machine-readable data via api.php
 *
 * See http://www.mediawiki.org/wiki/API
 */
$wgEnableAPI = true;

/**
 * Allow the API to be used to perform write operations
 * (page edits, rollback, etc.) when an authorised user
 * accesses it
 */
$wgEnableWriteAPI = true;

/**
 * API module extensions
 * Associative array mapping module name to class name.
 * Extension modules may override the core modules.
 */
$wgAPIModules = array();
$wgAPIMetaModules = array();
$wgAPIPropModules = array();
$wgAPIListModules = array();

/**
 * Maximum amount of rows to scan in a DB query in the API
 * The default value is generally fine
 */
$wgAPIMaxDBRows = 5000;

/**
 * The maximum size (in bytes) of an API result.
 * Don't set this lower than $wgMaxArticleSize*1024
 */
$wgAPIMaxResultSize = 8388608;

/**
 * The maximum number of uncached diffs that can be retrieved in one API
 * request. Set this to 0 to disable API diffs altogether
 */
$wgAPIMaxUncachedDiffs = 1;

/**
 * Log file or URL (TCP or UDP) to log API requests to, or false to disable
 * API request logging
 */
$wgAPIRequestLog = false;

/**
 * Cache the API help text for up to an hour. Disable this during API
 * debugging and development
 */
$wgAPICacheHelp = true;

/**
 * Set the timeout for the API help text cache. Ignored if $wgAPICacheHelp
 * is false.
 */
$wgAPICacheHelpTimeout = 60*60;

/**
 * Enable AJAX framework
 */
$wgUseAjax = true;

/**
 * List of Ajax-callable functions.
 * Extensions acting as Ajax callbacks must register here
 */
$wgAjaxExportList = array( 'wfAjaxGetFileUrl' );

/**
 * Enable watching/unwatching pages using AJAX.
 * Requires $wgUseAjax to be true too.
 * Causes wfAjaxWatch to be added to $wgAjaxExportList
 */
$wgAjaxWatch = true;

/**
 * Enable AJAX check for file overwrite, pre-upload
 */
$wgAjaxUploadDestCheck = true;

/**
 * Enable previewing licences via AJAX. Also requires $wgEnableAPI to be true.
 */
$wgAjaxLicensePreview = true;

/**
 * Settings for incoming cross-site AJAX requests:
 * Newer browsers support cross-site AJAX when the target resource allows requests
 * from the origin domain by the Access-Control-Allow-Origin header.
 * This is currently only used by the API (requests to api.php)
 * $wgCrossSiteAJAXdomains can be set using a wildcard syntax:
 *
 * '*' matches any number of characters
 * '?' matches any 1 character
 *
 * Example:
 $wgCrossSiteAJAXdomains = array(
  'www.mediawiki.org',
  '*.wikipedia.org',
  '*.wikimedia.org',
  '*.wiktionary.org',
 );
 *
 */
$wgCrossSiteAJAXdomains = array();

/**
 * Domains that should not be allowed to make AJAX requests,
 * even if they match one of the domains allowed by $wgCrossSiteAJAXdomains
 * Uses the same syntax as $wgCrossSiteAJAXdomains
 */

$wgCrossSiteAJAXdomainExceptions = array();

/** @} */ # End AJAX and API }

/************************************************************************//**
 * @name   Shell and process control
 * @{
 */

/**
 * Maximum amount of virtual memory available to shell processes under linux, in KB.
 */
$wgMaxShellMemory = 102400;

/**
 * Maximum file size created by shell processes under linux, in KB
 * ImageMagick convert for example can be fairly hungry for scratch space
 */
$wgMaxShellFileSize = 102400;

/**
 * Maximum CPU time in seconds for shell processes under linux
 */
$wgMaxShellTime = 180;

/**
 * Executable path of the PHP cli binary (php/php5). Should be set up on install.
 */
$wgPhpCli = '/usr/bin/php';

/**
 * Locale for LC_CTYPE, to work around http://bugs.php.net/bug.php?id=45132
 * For Unix-like operating systems, set this to to a locale that has a UTF-8
 * character set. Only the character set is relevant.
 */
$wgShellLocale = 'en_US.utf8';

/** @} */ # End shell }

/************************************************************************//**
 * @name   HTTP client
 * @{
 */

/**
 * Timeout for HTTP requests done internally
 */
$wgHTTPTimeout = 25;

/**
 * Timeout for Asynchronous (background) HTTP requests
 */
$wgAsyncHTTPTimeout = 25;

/**
 * Proxy to use for CURL requests.
 */
$wgHTTPProxy = false;

/** @} */ # End HTTP client }

/************************************************************************//**
 * @name   Job queue
 * See also $wgEnotifUseJobQ.
 * @{
 */

/**
 * Number of jobs to perform per request. May be less than one in which case
 * jobs are performed probabalistically. If this is zero, jobs will not be done
 * during ordinary apache requests. In this case, maintenance/runJobs.php should
 * be run periodically.
 */
$wgJobRunRate = 1;

/**
 * Number of rows to update per job
 */
$wgUpdateRowsPerJob = 500;

/**
 * Number of rows to update per query
 */
$wgUpdateRowsPerQuery = 100;

/** @} */ # End job queue }

/************************************************************************//**
 * @name   Miscellaneous
 * @{
 */

/** Allow the "info" action, very inefficient at the moment */
$wgAllowPageInfo = false;

/** Name of the external diff engine to use */
$wgExternalDiffEngine = false;

/**
 * Array of disabled article actions, e.g. view, edit, dublincore, delete, etc.
 */
$wgDisabledActions = array();

/**
 * Disable redirects to special pages and interwiki redirects, which use a 302
 * and have no "redirected from" link.
 */
$wgDisableHardRedirects = false;

/**
 * LinkHolderArray batch size
 * For debugging
 */
$wgLinkHolderBatchSize = 1000;

/**
 * By default MediaWiki does not register links pointing to same server in externallinks dataset,
 * use this value to override:
 */
$wgRegisterInternalExternals = false;

/**
 * Maximum number of pages to move at once when moving subpages with a page.
 */
$wgMaximumMovedPages = 100;

/**
 * Fix double redirects after a page move.
 * Tends to conflict with page move vandalism, use only on a private wiki.
 */
$wgFixDoubleRedirects = false;

/**
 * Allow redirection to another page when a user logs in.
 * To enable, set to a string like 'Main Page'
 */
$wgRedirectOnLogin = null;

/**
 * Configuration for processing pool control, for use in high-traffic wikis.
 * An implementation is provided in the PoolCounter extension.
 *
 * This configuration array maps pool types to an associative array. The only
 * defined key in the associative array is "class", which gives the class name.
 * The remaining elements are passed through to the class as constructor
 * parameters. Example:
 *
 *   $wgPoolCounterConf = array( 'ArticleView' => array(
 *     'class' => 'PoolCounter_Client',
 *     'timeout' => 15, // wait timeout in seconds
 *     'workers' => 5, // maximum number of active threads in each pool
 *     'maxqueue' => 50, // maximum number of total threads in each pool
 *     ... any extension-specific options...
 *   );
 */
$wgPoolCounterConf = null;

/**
 * To disable file delete/restore temporarily
 */
$wgUploadMaintenance = false;

/**
 * Allows running of selenium tests via maintenance/tests/RunSeleniumTests.php
 */
$wgEnableSelenium = false;
$wgSeleniumTestConfigs = array();
$wgSeleniumConfigFile = null;

/**
 * For really cool vim folding this needs to be at the end:
 * vim: foldmarker=@{,@} foldmethod=marker
 * @}
 */<|MERGE_RESOLUTION|>--- conflicted
+++ resolved
@@ -2428,6 +2428,10 @@
  */
 $wgResourceLoaderUseESI = false;
 
+/**
+ * Enable removal of some of the vertical whitespace (like \r and \n) from
+ * JavaScript code when minifying.
+ */
 $wgResourceLoaderMinifyJSVerticalSpace = false;
 
 /** @} */ # End of resource loader settings }
@@ -4590,29 +4594,13 @@
 $wgCategoryPagingLimit = 200;
 
 /**
- * Specify how category names should be sorted, when listed on a category page. 
- * A sorting scheme is also known as a collation.
- *
- * Available values are:
- *
- *   - uppercase: Converts the category name to upper case, and sorts by that.
- *
- *   - uca-default: Provides access to the Unicode Collation Algorithm with 
- *     the default element table. This is a compromise collation which sorts
- *     all languages in a mediocre way. However, it is better than "uppercase".
- *
- * To use the uca-default collation, you must have PHP's intl extension 
- * installed. See http://php.net/manual/en/intl.setup.php . The details of the 
- * resulting collation will depend on the version of ICU installed on the 
- * server.
- *
-<<<<<<< HEAD
+ * A version indicator for collations that will be stored in cl_collation for
+ * all new rows.  Used when the collation algorithm changes: a script checks
+ * for all rows where cl_collation != $wgCategoryCollation and regenerates
+ * cl_sortkey based on the page name and cl_sortkey_prefix.
+ *
  * Currently only supports 'uppercase2', which just uppercases the string.  This
  * is a dummy collation, to be replaced later by real ones.
-=======
- * After you change this, you must run maintenance/updateCollation.php to fix
- * the sort keys in the database. 
->>>>>>> 951103ee
  */
 $wgCategoryCollation = 'uppercase2';
 
