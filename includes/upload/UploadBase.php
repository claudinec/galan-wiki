<?php
/**
 * Base class for the backend of file upload.
 *
 * This program is free software; you can redistribute it and/or modify
 * it under the terms of the GNU General Public License as published by
 * the Free Software Foundation; either version 2 of the License, or
 * (at your option) any later version.
 *
 * This program is distributed in the hope that it will be useful,
 * but WITHOUT ANY WARRANTY; without even the implied warranty of
 * MERCHANTABILITY or FITNESS FOR A PARTICULAR PURPOSE. See the
 * GNU General Public License for more details.
 *
 * You should have received a copy of the GNU General Public License along
 * with this program; if not, write to the Free Software Foundation, Inc.,
 * 51 Franklin Street, Fifth Floor, Boston, MA 02110-1301, USA.
 * http://www.gnu.org/copyleft/gpl.html
 *
 * @file
 * @ingroup Upload
 */

/**
 * @defgroup Upload Upload related
 */

/**
 * @ingroup Upload
 *
 * UploadBase and subclasses are the backend of MediaWiki's file uploads.
 * The frontends are formed by ApiUpload and SpecialUpload.
 *
 * @author Brion Vibber
 * @author Bryan Tong Minh
 * @author Michael Dale
 */
abstract class UploadBase {
	protected $mTempPath;
	protected $mDesiredDestName, $mDestName, $mRemoveTempFile, $mSourceType;
	protected $mTitle = false, $mTitleError = 0;
	protected $mFilteredName, $mFinalExtension;
	protected $mLocalFile, $mFileSize, $mFileProps;
	protected $mBlackListedExtensions;
	protected $mJavaDetected, $mSVGNSError;

	protected static $safeXmlEncodings = array( 'UTF-8', 'ISO-8859-1', 'ISO-8859-2', 'UTF-16', 'UTF-32' );

	const SUCCESS = 0;
	const OK = 0;
	const EMPTY_FILE = 3;
	const MIN_LENGTH_PARTNAME = 4;
	const ILLEGAL_FILENAME = 5;
	const OVERWRITE_EXISTING_FILE = 7; # Not used anymore; handled by verifyTitlePermissions()
	const FILETYPE_MISSING = 8;
	const FILETYPE_BADTYPE = 9;
	const VERIFICATION_ERROR = 10;

	# HOOK_ABORTED is the new name of UPLOAD_VERIFICATION_ERROR
	const UPLOAD_VERIFICATION_ERROR = 11;
	const HOOK_ABORTED = 11;
	const FILE_TOO_LARGE = 12;
	const WINDOWS_NONASCII_FILENAME = 13;
	const FILENAME_TOO_LONG = 14;

	const SESSION_STATUS_KEY = 'wsUploadStatusData';

	/**
	 * @param $error int
	 * @return string
	 */
	public function getVerificationErrorCode( $error ) {
		$code_to_status = array(
			self::EMPTY_FILE => 'empty-file',
			self::FILE_TOO_LARGE => 'file-too-large',
			self::FILETYPE_MISSING => 'filetype-missing',
			self::FILETYPE_BADTYPE => 'filetype-banned',
			self::MIN_LENGTH_PARTNAME => 'filename-tooshort',
			self::ILLEGAL_FILENAME => 'illegal-filename',
			self::OVERWRITE_EXISTING_FILE => 'overwrite',
			self::VERIFICATION_ERROR => 'verification-error',
			self::HOOK_ABORTED => 'hookaborted',
			self::WINDOWS_NONASCII_FILENAME => 'windows-nonascii-filename',
			self::FILENAME_TOO_LONG => 'filename-toolong',
		);
		if ( isset( $code_to_status[$error] ) ) {
			return $code_to_status[$error];
		}

		return 'unknown-error';
	}

	/**
	 * Returns true if uploads are enabled.
	 * Can be override by subclasses.
	 * @return bool
	 */
	public static function isEnabled() {
		global $wgEnableUploads;

		if ( !$wgEnableUploads ) {
			return false;
		}

		# Check php's file_uploads setting
		return wfIsHHVM() || wfIniGetBool( 'file_uploads' );
	}

	/**
	 * Returns true if the user can use this upload module or else a string
	 * identifying the missing permission.
	 * Can be overridden by subclasses.
	 *
	 * @param $user User
	 * @return bool
	 */
	public static function isAllowed( $user ) {
		foreach ( array( 'upload', 'edit' ) as $permission ) {
			if ( !$user->isAllowed( $permission ) ) {
				return $permission;
			}
		}
		return true;
	}

	// Upload handlers. Should probably just be a global.
	static $uploadHandlers = array( 'Stash', 'File', 'Url' );

	/**
	 * Create a form of UploadBase depending on wpSourceType and initializes it
	 *
	 * @param $request WebRequest
	 * @param $type
	 * @return null
	 */
	public static function createFromRequest( &$request, $type = null ) {
		$type = $type ? $type : $request->getVal( 'wpSourceType', 'File' );

		if ( !$type ) {
			return null;
		}

		// Get the upload class
		$type = ucfirst( $type );

		// Give hooks the chance to handle this request
		$className = null;
		wfRunHooks( 'UploadCreateFromRequest', array( $type, &$className ) );
		if ( is_null( $className ) ) {
			$className = 'UploadFrom' . $type;
			wfDebug( __METHOD__ . ": class name: $className\n" );
			if ( !in_array( $type, self::$uploadHandlers ) ) {
				return null;
			}
		}

		// Check whether this upload class is enabled
		if ( !call_user_func( array( $className, 'isEnabled' ) ) ) {
			return null;
		}

		// Check whether the request is valid
		if ( !call_user_func( array( $className, 'isValidRequest' ), $request ) ) {
			return null;
		}

		$handler = new $className;

		$handler->initializeFromRequest( $request );
		return $handler;
	}

	/**
	 * Check whether a request if valid for this handler
	 * @param $request
	 * @return bool
	 */
	public static function isValidRequest( $request ) {
		return false;
	}

	public function __construct() {}

	/**
	 * Returns the upload type. Should be overridden by child classes
	 *
	 * @since 1.18
	 * @return string
	 */
	public function getSourceType() {
		return null;
	}

	/**
	 * Initialize the path information
	 * @param string $name the desired destination name
	 * @param string $tempPath the temporary path
	 * @param int $fileSize the file size
	 * @param bool $removeTempFile (false) remove the temporary file?
	 * @throws MWException
	 */
	public function initializePathInfo( $name, $tempPath, $fileSize, $removeTempFile = false ) {
		$this->mDesiredDestName = $name;
		if ( FileBackend::isStoragePath( $tempPath ) ) {
			throw new MWException( __METHOD__ . " given storage path `$tempPath`." );
		}
		$this->mTempPath = $tempPath;
		$this->mFileSize = $fileSize;
		$this->mRemoveTempFile = $removeTempFile;
	}

	/**
	 * Initialize from a WebRequest. Override this in a subclass.
	 */
	abstract public function initializeFromRequest( &$request );

	/**
	 * Fetch the file. Usually a no-op
	 * @return Status
	 */
	public function fetchFile() {
		return Status::newGood();
	}

	/**
	 * Return true if the file is empty
	 * @return bool
	 */
	public function isEmptyFile() {
		return empty( $this->mFileSize );
	}

	/**
	 * Return the file size
	 * @return integer
	 */
	public function getFileSize() {
		return $this->mFileSize;
	}

	/**
	 * Get the base 36 SHA1 of the file
	 * @return string
	 */
	public function getTempFileSha1Base36() {
		return FSFile::getSha1Base36FromPath( $this->mTempPath );
	}

	/**
	 * @param string $srcPath the source path
	 * @return string|bool the real path if it was a virtual URL Returns false on failure
	 */
	function getRealPath( $srcPath ) {
		wfProfileIn( __METHOD__ );
		$repo = RepoGroup::singleton()->getLocalRepo();
		if ( $repo->isVirtualUrl( $srcPath ) ) {
			// @todo just make uploads work with storage paths
			// UploadFromStash loads files via virtual URLs
			$tmpFile = $repo->getLocalCopy( $srcPath );
			if ( $tmpFile ) {
				$tmpFile->bind( $this ); // keep alive with $this
			}
			$path = $tmpFile ? $tmpFile->getPath() : false;
		} else {
			$path = $srcPath;
		}
		wfProfileOut( __METHOD__ );
		return $path;
	}

	/**
	 * Verify whether the upload is sane.
	 * @return mixed self::OK or else an array with error information
	 */
	public function verifyUpload() {
		wfProfileIn( __METHOD__ );

		/**
		 * If there was no filename or a zero size given, give up quick.
		 */
		if ( $this->isEmptyFile() ) {
			wfProfileOut( __METHOD__ );
			return array( 'status' => self::EMPTY_FILE );
		}

		/**
		 * Honor $wgMaxUploadSize
		 */
		$maxSize = self::getMaxUploadSize( $this->getSourceType() );
		if ( $this->mFileSize > $maxSize ) {
			wfProfileOut( __METHOD__ );
			return array(
				'status' => self::FILE_TOO_LARGE,
				'max' => $maxSize,
			);
		}

		/**
		 * Look at the contents of the file; if we can recognize the
		 * type but it's corrupt or data of the wrong type, we should
		 * probably not accept it.
		 */
		$verification = $this->verifyFile();
		if ( $verification !== true ) {
			wfProfileOut( __METHOD__ );
			return array(
				'status' => self::VERIFICATION_ERROR,
				'details' => $verification
			);
		}

		/**
		 * Make sure this file can be created
		 */
		$result = $this->validateName();
		if ( $result !== true ) {
			wfProfileOut( __METHOD__ );
			return $result;
		}

		$error = '';
		if ( !wfRunHooks( 'UploadVerification',
			array( $this->mDestName, $this->mTempPath, &$error ) )
		) {
			wfProfileOut( __METHOD__ );
			return array( 'status' => self::HOOK_ABORTED, 'error' => $error );
		}

		wfProfileOut( __METHOD__ );
		return array( 'status' => self::OK );
	}

	/**
	 * Verify that the name is valid and, if necessary, that we can overwrite
	 *
	 * @return mixed true if valid, otherwise and array with 'status'
	 * and other keys
	 **/
	public function validateName() {
		$nt = $this->getTitle();
		if ( is_null( $nt ) ) {
			$result = array( 'status' => $this->mTitleError );
			if ( $this->mTitleError == self::ILLEGAL_FILENAME ) {
				$result['filtered'] = $this->mFilteredName;
			}
			if ( $this->mTitleError == self::FILETYPE_BADTYPE ) {
				$result['finalExt'] = $this->mFinalExtension;
				if ( count( $this->mBlackListedExtensions ) ) {
					$result['blacklistedExt'] = $this->mBlackListedExtensions;
				}
			}
			return $result;
		}
		$this->mDestName = $this->getLocalFile()->getName();

		return true;
	}

	/**
	 * Verify the mime type.
	 *
	 * @note Only checks that it is not an evil mime. The does it have
	 *  correct extension given its mime type check is in verifyFile.
	 * @param string $mime representing the mime
	 * @return mixed true if the file is verified, an array otherwise
	 */
	protected function verifyMimeType( $mime ) {
		global $wgVerifyMimeType;
		wfProfileIn( __METHOD__ );
		if ( $wgVerifyMimeType ) {
			wfDebug( "\n\nmime: <$mime> extension: <{$this->mFinalExtension}>\n\n" );
			global $wgMimeTypeBlacklist;
			if ( $this->checkFileExtension( $mime, $wgMimeTypeBlacklist ) ) {
				wfProfileOut( __METHOD__ );
				return array( 'filetype-badmime', $mime );
			}

			# Check IE type
			$fp = fopen( $this->mTempPath, 'rb' );
			$chunk = fread( $fp, 256 );
			fclose( $fp );

			$magic = MimeMagic::singleton();
			$extMime = $magic->guessTypesForExtension( $this->mFinalExtension );
			$ieTypes = $magic->getIEMimeTypes( $this->mTempPath, $chunk, $extMime );
			foreach ( $ieTypes as $ieType ) {
				if ( $this->checkFileExtension( $ieType, $wgMimeTypeBlacklist ) ) {
					wfProfileOut( __METHOD__ );
					return array( 'filetype-bad-ie-mime', $ieType );
				}
			}
		}

		wfProfileOut( __METHOD__ );
		return true;
	}

	/**
	 * Verifies that it's ok to include the uploaded file
	 *
	 * @return mixed true of the file is verified, array otherwise.
	 */
	protected function verifyFile() {
		global $wgVerifyMimeType;
		wfProfileIn( __METHOD__ );

		$status = $this->verifyPartialFile();
		if ( $status !== true ) {
			wfProfileOut( __METHOD__ );
			return $status;
		}

		$this->mFileProps = FSFile::getPropsFromPath( $this->mTempPath, $this->mFinalExtension );
		$mime = $this->mFileProps['file-mime'];

		if ( $wgVerifyMimeType ) {
			# XXX: Missing extension will be caught by validateName() via getTitle()
			if ( $this->mFinalExtension != '' && !$this->verifyExtension( $mime, $this->mFinalExtension ) ) {
				wfProfileOut( __METHOD__ );
				return array( 'filetype-mime-mismatch', $this->mFinalExtension, $mime );
			}
		}

		$handler = MediaHandler::getHandler( $mime );
		if ( $handler ) {
			$handlerStatus = $handler->verifyUpload( $this->mTempPath );
			if ( !$handlerStatus->isOK() ) {
				$errors = $handlerStatus->getErrorsArray();
				wfProfileOut( __METHOD__ );
				return reset( $errors );
			}
		}

		wfRunHooks( 'UploadVerifyFile', array( $this, $mime, &$status ) );
		if ( $status !== true ) {
			wfProfileOut( __METHOD__ );
			return $status;
		}

		wfDebug( __METHOD__ . ": all clear; passing.\n" );
		wfProfileOut( __METHOD__ );
		return true;
	}

	/**
	 * A verification routine suitable for partial files
	 *
	 * Runs the blacklist checks, but not any checks that may
	 * assume the entire file is present.
	 *
	 * @return Mixed true for valid or array with error message key.
	 */
	protected function verifyPartialFile() {
		global $wgAllowJavaUploads, $wgDisableUploadScriptChecks;
		wfProfileIn( __METHOD__ );

		# getTitle() sets some internal parameters like $this->mFinalExtension
		$this->getTitle();

		$this->mFileProps = FSFile::getPropsFromPath( $this->mTempPath, $this->mFinalExtension );

		# check mime type, if desired
		$mime = $this->mFileProps['file-mime'];
		$status = $this->verifyMimeType( $mime );
		if ( $status !== true ) {
			wfProfileOut( __METHOD__ );
			return $status;
		}

		# check for htmlish code and javascript
		if ( !$wgDisableUploadScriptChecks ) {
			if ( self::detectScript( $this->mTempPath, $mime, $this->mFinalExtension ) ) {
				wfProfileOut( __METHOD__ );
				return array( 'uploadscripted' );
			}
			if ( $this->mFinalExtension == 'svg' || $mime == 'image/svg+xml' ) {
				$svgStatus = $this->detectScriptInSvg( $this->mTempPath );
				if ( $svgStatus !== false ) {
					wfProfileOut( __METHOD__ );
					return $svgStatus;
				}
			}
		}

		# Check for Java applets, which if uploaded can bypass cross-site
		# restrictions.
		if ( !$wgAllowJavaUploads ) {
			$this->mJavaDetected = false;
			$zipStatus = ZipDirectoryReader::read( $this->mTempPath,
				array( $this, 'zipEntryCallback' ) );
			if ( !$zipStatus->isOK() ) {
				$errors = $zipStatus->getErrorsArray();
				$error = reset( $errors );
				if ( $error[0] !== 'zip-wrong-format' ) {
					wfProfileOut( __METHOD__ );
					return $error;
				}
			}
			if ( $this->mJavaDetected ) {
				wfProfileOut( __METHOD__ );
				return array( 'uploadjava' );
			}
		}

		# Scan the uploaded file for viruses
		$virus = $this->detectVirus( $this->mTempPath );
		if ( $virus ) {
			wfProfileOut( __METHOD__ );
			return array( 'uploadvirus', $virus );
		}

		wfProfileOut( __METHOD__ );
		return true;
	}

	/**
	 * Callback for ZipDirectoryReader to detect Java class files.
	 */
	function zipEntryCallback( $entry ) {
		$names = array( $entry['name'] );

		// If there is a null character, cut off the name at it, because JDK's
		// ZIP_GetEntry() uses strcmp() if the name hashes match. If a file name
		// were constructed which had ".class\0" followed by a string chosen to
		// make the hash collide with the truncated name, that file could be
		// returned in response to a request for the .class file.
		$nullPos = strpos( $entry['name'], "\000" );
		if ( $nullPos !== false ) {
			$names[] = substr( $entry['name'], 0, $nullPos );
		}

		// If there is a trailing slash in the file name, we have to strip it,
		// because that's what ZIP_GetEntry() does.
		if ( preg_grep( '!\.class/?$!', $names ) ) {
			$this->mJavaDetected = true;
		}
	}

	/**
	 * Alias for verifyTitlePermissions. The function was originally 'verifyPermissions'
	 * but that suggests it's checking the user, when it's really checking the title + user combination.
	 * @param $user User object to verify the permissions against
	 * @return mixed An array as returned by getUserPermissionsErrors or true
	 *               in case the user has proper permissions.
	 */
	public function verifyPermissions( $user ) {
		return $this->verifyTitlePermissions( $user );
	}

	/**
	 * Check whether the user can edit, upload and create the image. This
	 * checks only against the current title; if it returns errors, it may
	 * very well be that another title will not give errors. Therefore
	 * isAllowed() should be called as well for generic is-user-blocked or
	 * can-user-upload checking.
	 *
	 * @param $user User object to verify the permissions against
	 * @return mixed An array as returned by getUserPermissionsErrors or true
	 *               in case the user has proper permissions.
	 */
	public function verifyTitlePermissions( $user ) {
		/**
		 * If the image is protected, non-sysop users won't be able
		 * to modify it by uploading a new revision.
		 */
		$nt = $this->getTitle();
		if ( is_null( $nt ) ) {
			return true;
		}
		$permErrors = $nt->getUserPermissionsErrors( 'edit', $user );
		$permErrorsUpload = $nt->getUserPermissionsErrors( 'upload', $user );
		if ( !$nt->exists() ) {
			$permErrorsCreate = $nt->getUserPermissionsErrors( 'create', $user );
		} else {
			$permErrorsCreate = array();
		}
		if ( $permErrors || $permErrorsUpload || $permErrorsCreate ) {
			$permErrors = array_merge( $permErrors, wfArrayDiff2( $permErrorsUpload, $permErrors ) );
			$permErrors = array_merge( $permErrors, wfArrayDiff2( $permErrorsCreate, $permErrors ) );
			return $permErrors;
		}

		$overwriteError = $this->checkOverwrite( $user );
		if ( $overwriteError !== true ) {
			return array( $overwriteError );
		}

		return true;
	}

	/**
	 * Check for non fatal problems with the file.
	 *
	 * This should not assume that mTempPath is set.
	 *
	 * @return Array of warnings
	 */
	public function checkWarnings() {
		global $wgLang;
		wfProfileIn( __METHOD__ );

		$warnings = array();

		$localFile = $this->getLocalFile();
		$filename = $localFile->getName();

		/**
		 * Check whether the resulting filename is different from the desired one,
		 * but ignore things like ucfirst() and spaces/underscore things
		 */
		$comparableName = str_replace( ' ', '_', $this->mDesiredDestName );
		$comparableName = Title::capitalize( $comparableName, NS_FILE );

		if ( $this->mDesiredDestName != $filename && $comparableName != $filename ) {
			$warnings['badfilename'] = $filename;
			// Debugging for bug 62241
			wfDebugLog( 'upload', "Filename: '$filename', mDesiredDestName: '$this->mDesiredDestName', comparableName: '$comparableName'" );
		}

		// Check whether the file extension is on the unwanted list
		global $wgCheckFileExtensions, $wgFileExtensions;
		if ( $wgCheckFileExtensions ) {
			$extensions = array_unique( $wgFileExtensions );
			if ( !$this->checkFileExtension( $this->mFinalExtension, $extensions ) ) {
				$warnings['filetype-unwanted-type'] = array( $this->mFinalExtension,
					$wgLang->commaList( $extensions ), count( $extensions ) );
			}
		}

		global $wgUploadSizeWarning;
		if ( $wgUploadSizeWarning && ( $this->mFileSize > $wgUploadSizeWarning ) ) {
			$warnings['large-file'] = array( $wgUploadSizeWarning, $this->mFileSize );
		}

		if ( $this->mFileSize == 0 ) {
			$warnings['emptyfile'] = true;
		}

		$exists = self::getExistsWarning( $localFile );
		if ( $exists !== false ) {
			$warnings['exists'] = $exists;
		}

		// Check dupes against existing files
		$hash = $this->getTempFileSha1Base36();
		$dupes = RepoGroup::singleton()->findBySha1( $hash );
		$title = $this->getTitle();
		// Remove all matches against self
		foreach ( $dupes as $key => $dupe ) {
			if ( $title->equals( $dupe->getTitle() ) ) {
				unset( $dupes[$key] );
			}
		}
		if ( $dupes ) {
			$warnings['duplicate'] = $dupes;
		}

		// Check dupes against archives
		$archivedImage = new ArchivedFile( null, 0, "{$hash}.{$this->mFinalExtension}" );
		if ( $archivedImage->getID() > 0 ) {
			if ( $archivedImage->userCan( File::DELETED_FILE ) ) {
				$warnings['duplicate-archive'] = $archivedImage->getName();
			} else {
				$warnings['duplicate-archive'] = '';
			}
		}

		wfProfileOut( __METHOD__ );
		return $warnings;
	}

	/**
	 * Really perform the upload. Stores the file in the local repo, watches
	 * if necessary and runs the UploadComplete hook.
	 *
	 * @param $comment
	 * @param $pageText
	 * @param $watch
	 * @param $user User
	 *
	 * @return Status indicating the whether the upload succeeded.
	 */
	public function performUpload( $comment, $pageText, $watch, $user ) {
		wfProfileIn( __METHOD__ );

		$status = $this->getLocalFile()->upload(
			$this->mTempPath,
			$comment,
			$pageText,
			File::DELETE_SOURCE,
			$this->mFileProps,
			false,
			$user
		);

		if ( $status->isGood() ) {
			if ( $watch ) {
				WatchAction::doWatch( $this->getLocalFile()->getTitle(), $user, WatchedItem::IGNORE_USER_RIGHTS );
			}
			wfRunHooks( 'UploadComplete', array( &$this ) );
		}

		wfProfileOut( __METHOD__ );
		return $status;
	}

	/**
	 * Returns the title of the file to be uploaded. Sets mTitleError in case
	 * the name was illegal.
	 *
	 * @return Title The title of the file or null in case the name was illegal
	 */
	public function getTitle() {
		if ( $this->mTitle !== false ) {
			return $this->mTitle;
		}
		/* Assume that if a user specified File:Something.jpg, this is an error
		 * and that the namespace prefix needs to be stripped of.
		 */
		$title = Title::newFromText( $this->mDesiredDestName );
		if ( $title && $title->getNamespace() == NS_FILE ) {
			$this->mFilteredName = $title->getDBkey();
		} else {
			$this->mFilteredName = $this->mDesiredDestName;
		}

		# oi_archive_name is max 255 bytes, which include a timestamp and an
		# exclamation mark, so restrict file name to 240 bytes.
		if ( strlen( $this->mFilteredName ) > 240 ) {
			$this->mTitleError = self::FILENAME_TOO_LONG;
			$this->mTitle = null;
			return $this->mTitle;
		}

		/**
		 * Chop off any directories in the given filename. Then
		 * filter out illegal characters, and try to make a legible name
		 * out of it. We'll strip some silently that Title would die on.
		 */
		$this->mFilteredName = wfStripIllegalFilenameChars( $this->mFilteredName );
		/* Normalize to title form before we do any further processing */
		$nt = Title::makeTitleSafe( NS_FILE, $this->mFilteredName );
		if ( is_null( $nt ) ) {
			$this->mTitleError = self::ILLEGAL_FILENAME;
			$this->mTitle = null;
			return $this->mTitle;
		}
		$this->mFilteredName = $nt->getDBkey();

		/**
		 * We'll want to blacklist against *any* 'extension', and use
		 * only the final one for the whitelist.
		 */
		list( $partname, $ext ) = $this->splitExtensions( $this->mFilteredName );

		if ( count( $ext ) ) {
			$this->mFinalExtension = trim( $ext[count( $ext ) - 1] );
		} else {
			$this->mFinalExtension = '';

			# No extension, try guessing one
			$magic = MimeMagic::singleton();
			$mime = $magic->guessMimeType( $this->mTempPath );
			if ( $mime !== 'unknown/unknown' ) {
				# Get a space separated list of extensions
				$extList = $magic->getExtensionsForType( $mime );
				if ( $extList ) {
					# Set the extension to the canonical extension
					$this->mFinalExtension = strtok( $extList, ' ' );

					# Fix up the other variables
					$this->mFilteredName .= ".{$this->mFinalExtension}";
					$nt = Title::makeTitleSafe( NS_FILE, $this->mFilteredName );
					$ext = array( $this->mFinalExtension );
				}
			}
		}

		/* Don't allow users to override the blacklist (check file extension) */
		global $wgCheckFileExtensions, $wgStrictFileExtensions;
		global $wgFileExtensions, $wgFileBlacklist;

		$blackListedExtensions = $this->checkFileExtensionList( $ext, $wgFileBlacklist );

		if ( $this->mFinalExtension == '' ) {
			$this->mTitleError = self::FILETYPE_MISSING;
			$this->mTitle = null;
			return $this->mTitle;
		} elseif ( $blackListedExtensions ||
				( $wgCheckFileExtensions && $wgStrictFileExtensions &&
					!$this->checkFileExtension( $this->mFinalExtension, $wgFileExtensions ) ) ) {
			$this->mBlackListedExtensions = $blackListedExtensions;
			$this->mTitleError = self::FILETYPE_BADTYPE;
			$this->mTitle = null;
			return $this->mTitle;
		}

		// Windows may be broken with special characters, see bug XXX
		if ( wfIsWindows() && !preg_match( '/^[\x0-\x7f]*$/', $nt->getText() ) ) {
			$this->mTitleError = self::WINDOWS_NONASCII_FILENAME;
			$this->mTitle = null;
			return $this->mTitle;
		}

		# If there was more than one "extension", reassemble the base
		# filename to prevent bogus complaints about length
		if ( count( $ext ) > 1 ) {
			for ( $i = 0; $i < count( $ext ) - 1; $i++ ) {
				$partname .= '.' . $ext[$i];
			}
		}

		if ( strlen( $partname ) < 1 ) {
			$this->mTitleError = self::MIN_LENGTH_PARTNAME;
			$this->mTitle = null;
			return $this->mTitle;
		}

		$this->mTitle = $nt;
		return $this->mTitle;
	}

	/**
	 * Return the local file and initializes if necessary.
	 *
	 * @return LocalFile|null
	 */
	public function getLocalFile() {
		if ( is_null( $this->mLocalFile ) ) {
			$nt = $this->getTitle();
			$this->mLocalFile = is_null( $nt ) ? null : wfLocalFile( $nt );
		}
		return $this->mLocalFile;
	}

	/**
	 * If the user does not supply all necessary information in the first upload form submission (either by accident or
	 * by design) then we may want to stash the file temporarily, get more information, and publish the file later.
	 *
	 * This method will stash a file in a temporary directory for later processing, and save the necessary descriptive info
	 * into the database.
	 * This method returns the file object, which also has a 'fileKey' property which can be passed through a form or
	 * API request to find this stashed file again.
	 *
	 * @param $user User
	 * @return UploadStashFile stashed file
	 */
	public function stashFile( User $user = null ) {
		// was stashSessionFile
		wfProfileIn( __METHOD__ );

		$stash = RepoGroup::singleton()->getLocalRepo()->getUploadStash( $user );
		$file = $stash->stashFile( $this->mTempPath, $this->getSourceType() );
		$this->mLocalFile = $file;

		wfProfileOut( __METHOD__ );
		return $file;
	}

	/**
	 * Stash a file in a temporary directory, returning a key which can be used to find the file again. See stashFile().
	 *
	 * @return String: file key
	 */
	public function stashFileGetKey() {
		return $this->stashFile()->getFileKey();
	}

	/**
	 * alias for stashFileGetKey, for backwards compatibility
	 *
	 * @return String: file key
	 */
	public function stashSession() {
		return $this->stashFileGetKey();
	}

	/**
	 * If we've modified the upload file we need to manually remove it
	 * on exit to clean up.
	 */
	public function cleanupTempFile() {
		if ( $this->mRemoveTempFile && $this->mTempPath && file_exists( $this->mTempPath ) ) {
			wfDebug( __METHOD__ . ": Removing temporary file {$this->mTempPath}\n" );
			unlink( $this->mTempPath );
		}
	}

	public function getTempPath() {
		return $this->mTempPath;
	}

	/**
	 * Split a file into a base name and all dot-delimited 'extensions'
	 * on the end. Some web server configurations will fall back to
	 * earlier pseudo-'extensions' to determine type and execute
	 * scripts, so the blacklist needs to check them all.
	 *
	 * @param $filename string
	 * @return array
	 */
	public static function splitExtensions( $filename ) {
		$bits = explode( '.', $filename );
		$basename = array_shift( $bits );
		return array( $basename, $bits );
	}

	/**
	 * Perform case-insensitive match against a list of file extensions.
	 * Returns true if the extension is in the list.
	 *
	 * @param $ext String
	 * @param $list Array
	 * @return Boolean
	 */
	public static function checkFileExtension( $ext, $list ) {
		return in_array( strtolower( $ext ), $list );
	}

	/**
	 * Perform case-insensitive match against a list of file extensions.
	 * Returns an array of matching extensions.
	 *
	 * @param $ext Array
	 * @param $list Array
	 * @return Boolean
	 */
	public static function checkFileExtensionList( $ext, $list ) {
		return array_intersect( array_map( 'strtolower', $ext ), $list );
	}

	/**
	 * Checks if the mime type of the uploaded file matches the file extension.
	 *
	 * @param string $mime the mime type of the uploaded file
	 * @param string $extension the filename extension that the file is to be served with
	 * @return Boolean
	 */
	public static function verifyExtension( $mime, $extension ) {
		$magic = MimeMagic::singleton();

		if ( !$mime || $mime == 'unknown' || $mime == 'unknown/unknown' ) {
			if ( !$magic->isRecognizableExtension( $extension ) ) {
				wfDebug( __METHOD__ . ": passing file with unknown detected mime type; " .
					"unrecognized extension '$extension', can't verify\n" );
				return true;
			} else {
				wfDebug( __METHOD__ . ": rejecting file with unknown detected mime type; " .
					"recognized extension '$extension', so probably invalid file\n" );
				return false;
			}
		}

		$match = $magic->isMatchingExtension( $extension, $mime );

		if ( $match === null ) {
			if ( $magic->getTypesForExtension( $extension ) !== null ) {
				wfDebug( __METHOD__ . ": No extension known for $mime, but we know a mime for $extension\n" );
				return false;
			} else {
				wfDebug( __METHOD__ . ": no file extension known for mime type $mime, passing file\n" );
				return true;
			}
		} elseif ( $match === true ) {
			wfDebug( __METHOD__ . ": mime type $mime matches extension $extension, passing file\n" );

			#TODO: if it's a bitmap, make sure PHP or ImageMagic resp. can handle it!
			return true;

		} else {
			wfDebug( __METHOD__ . ": mime type $mime mismatches file extension $extension, rejecting file\n" );
			return false;
		}
	}

	/**
	 * Heuristic for detecting files that *could* contain JavaScript instructions or
	 * things that may look like HTML to a browser and are thus
	 * potentially harmful. The present implementation will produce false
	 * positives in some situations.
	 *
	 * @param string $file pathname to the temporary upload file
	 * @param string $mime the mime type of the file
	 * @param string $extension the extension of the file
	 * @return Boolean: true if the file contains something looking like embedded scripts
	 */
	public static function detectScript( $file, $mime, $extension ) {
		global $wgAllowTitlesInSVG;
		wfProfileIn( __METHOD__ );

		# ugly hack: for text files, always look at the entire file.
		# For binary field, just check the first K.

		if ( strpos( $mime, 'text/' ) === 0 ) {
			$chunk = file_get_contents( $file );
		} else {
			$fp = fopen( $file, 'rb' );
			$chunk = fread( $fp, 1024 );
			fclose( $fp );
		}

		$chunk = strtolower( $chunk );

		if ( !$chunk ) {
			wfProfileOut( __METHOD__ );
			return false;
		}

		# decode from UTF-16 if needed (could be used for obfuscation).
		if ( substr( $chunk, 0, 2 ) == "\xfe\xff" ) {
			$enc = 'UTF-16BE';
		} elseif ( substr( $chunk, 0, 2 ) == "\xff\xfe" ) {
			$enc = 'UTF-16LE';
		} else {
			$enc = null;
		}

		if ( $enc ) {
			$chunk = iconv( $enc, "ASCII//IGNORE", $chunk );
		}

		$chunk = trim( $chunk );

		# @todo FIXME: Convert from UTF-16 if necessary!
		wfDebug( __METHOD__ . ": checking for embedded scripts and HTML stuff\n" );

		# check for HTML doctype
		if ( preg_match( "/<!DOCTYPE *X?HTML/i", $chunk ) ) {
			wfProfileOut( __METHOD__ );
			return true;
		}

		// Some browsers will interpret obscure xml encodings as UTF-8, while
		// PHP/expat will interpret the given encoding in the xml declaration (bug 47304)
		if ( $extension == 'svg' || strpos( $mime, 'image/svg' ) === 0 ) {
			if ( self::checkXMLEncodingMissmatch( $file ) ) {
				wfProfileOut( __METHOD__ );
				return true;
			}
		}

		/**
		 * Internet Explorer for Windows performs some really stupid file type
		 * autodetection which can cause it to interpret valid image files as HTML
		 * and potentially execute JavaScript, creating a cross-site scripting
		 * attack vectors.
		 *
		 * Apple's Safari browser also performs some unsafe file type autodetection
		 * which can cause legitimate files to be interpreted as HTML if the
		 * web server is not correctly configured to send the right content-type
		 * (or if you're really uploading plain text and octet streams!)
		 *
		 * Returns true if IE is likely to mistake the given file for HTML.
		 * Also returns true if Safari would mistake the given file for HTML
		 * when served with a generic content-type.
		 */
		$tags = array(
			'<a href',
			'<body',
			'<head',
			'<html',   #also in safari
			'<img',
			'<pre',
			'<script', #also in safari
			'<table'
		);

		if ( !$wgAllowTitlesInSVG && $extension !== 'svg' && $mime !== 'image/svg' ) {
			$tags[] = '<title';
		}

		foreach ( $tags as $tag ) {
			if ( false !== strpos( $chunk, $tag ) ) {
				wfDebug( __METHOD__ . ": found something that may make it be mistaken for html: $tag\n" );
				wfProfileOut( __METHOD__ );
				return true;
			}
		}

		/*
		 * look for JavaScript
		 */

		# resolve entity-refs to look at attributes. may be harsh on big files... cache result?
		$chunk = Sanitizer::decodeCharReferences( $chunk );

		# look for script-types
		if ( preg_match( '!type\s*=\s*[\'"]?\s*(?:\w*/)?(?:ecma|java)!sim', $chunk ) ) {
			wfDebug( __METHOD__ . ": found script types\n" );
			wfProfileOut( __METHOD__ );
			return true;
		}

		# look for html-style script-urls
		if ( preg_match( '!(?:href|src|data)\s*=\s*[\'"]?\s*(?:ecma|java)script:!sim', $chunk ) ) {
			wfDebug( __METHOD__ . ": found html-style script urls\n" );
			wfProfileOut( __METHOD__ );
			return true;
		}

		# look for css-style script-urls
		if ( preg_match( '!url\s*\(\s*[\'"]?\s*(?:ecma|java)script:!sim', $chunk ) ) {
			wfDebug( __METHOD__ . ": found css-style script urls\n" );
			wfProfileOut( __METHOD__ );
			return true;
		}

		wfDebug( __METHOD__ . ": no scripts found\n" );
		wfProfileOut( __METHOD__ );
		return false;
	}

	/**
	 * Check a whitelist of xml encodings that are known not to be interpreted differently
	 * by the server's xml parser (expat) and some common browsers.
	 *
	 * @param string $file pathname to the temporary upload file
	 * @return Boolean: true if the file contains an encoding that could be misinterpreted
	 */
	public static function checkXMLEncodingMissmatch( $file ) {
		global $wgSVGMetadataCutoff;
		$contents = file_get_contents( $file, false, null, -1, $wgSVGMetadataCutoff );
		$encodingRegex = '!encoding[ \t\n\r]*=[ \t\n\r]*[\'"](.*?)[\'"]!si';

		if ( preg_match( "!<\?xml\b(.*?)\?>!si", $contents, $matches ) ) {
			if ( preg_match( $encodingRegex, $matches[1], $encMatch )
				&& !in_array( strtoupper( $encMatch[1] ), self::$safeXmlEncodings )
			) {
				wfDebug( __METHOD__ . ": Found unsafe XML encoding '{$encMatch[1]}'\n" );
				return true;
			}
		} elseif ( preg_match( "!<\?xml\b!si", $contents ) ) {
			// Start of XML declaration without an end in the first $wgSVGMetadataCutoff
			// bytes. There shouldn't be a legitimate reason for this to happen.
			wfDebug( __METHOD__ . ": Unmatched XML declaration start\n" );
			return true;
		} elseif ( substr( $contents, 0, 4 ) == "\x4C\x6F\xA7\x94" ) {
			// EBCDIC encoded XML
			wfDebug( __METHOD__ . ": EBCDIC Encoded XML\n" );
			return true;
		}

		// It's possible the file is encoded with multi-byte encoding, so re-encode attempt to
		// detect the encoding in case is specifies an encoding not whitelisted in self::$safeXmlEncodings
		$attemptEncodings = array( 'UTF-16', 'UTF-16BE', 'UTF-32', 'UTF-32BE' );
		foreach ( $attemptEncodings as $encoding ) {
			wfSuppressWarnings();
			$str = iconv( $encoding, 'UTF-8', $contents );
			wfRestoreWarnings();
			if ( $str != '' && preg_match( "!<\?xml\b(.*?)\?>!si", $str, $matches )	) {
				if ( preg_match( $encodingRegex, $matches[1], $encMatch )
					&& !in_array( strtoupper( $encMatch[1] ), self::$safeXmlEncodings )
				) {
					wfDebug( __METHOD__ . ": Found unsafe XML encoding '{$encMatch[1]}'\n" );
					return true;
				}
			} elseif ( $str != '' && preg_match( "!<\?xml\b!si", $str ) ) {
				// Start of XML declaration without an end in the first $wgSVGMetadataCutoff
				// bytes. There shouldn't be a legitimate reason for this to happen.
				wfDebug( __METHOD__ . ": Unmatched XML declaration start\n" );
				return true;
			}
		}

		return false;
	}

	/**
	 * @param $filename string
	 * @return mixed false of the file is verified (does not contain scripts), array otherwise.
	 */
	protected function detectScriptInSvg( $filename ) {
		$this->mSVGNSError = false;
		$check = new XmlTypeCheck(
			$filename,
			array( $this, 'checkSvgScriptCallback' ),
			true,
			array( 'processing_instruction_handler' => 'UploadBase::checkSvgPICallback' )
		);
		if ( $check->wellFormed !== true ) {
			// Invalid xml (bug 58553)
			return array( 'uploadinvalidxml' );
		} elseif ( $check->filterMatch ) {
			if ( $this->mSVGNSError ) {
				return array( 'uploadscriptednamespace', $this->mSVGNSError );
			}
			return array( 'uploadscripted' );
		}
		return false;
	}

	/**
	 * Callback to filter SVG Processing Instructions.
	 * @param $target string processing instruction name
	 * @param $data string processing instruction attribute and value
	 * @return bool (true if the filter identified something bad)
	 */
	public static function checkSvgPICallback( $target, $data ) {
		// Don't allow external stylesheets (bug 57550)
<<<<<<< HEAD
		if ( preg_match( '/xml-stylesheet/i', $target) ) {
=======
		if ( preg_match( '/xml-stylesheet/i', $target ) ) {
>>>>>>> f3d821de
			return true;
		}
		return false;
	}

	/**
	 * @todo Replace this with a whitelist filter!
	 * @param $element string
	 * @param $attribs array
	 * @return bool
	 */
	public function checkSvgScriptCallback( $element, $attribs ) {
		list( $namespace, $strippedElement ) = $this->splitXmlNamespace( $element );

		static $validNamespaces = array(
			'',
			'adobe:ns:meta/',
			'http://creativecommons.org/ns#',
			'http://inkscape.sourceforge.net/dtd/sodipodi-0.dtd',
			'http://ns.adobe.com/adobeillustrator/10.0/',
			'http://ns.adobe.com/adobesvgviewerextensions/3.0/',
			'http://ns.adobe.com/extensibility/1.0/',
			'http://ns.adobe.com/flows/1.0/',
			'http://ns.adobe.com/illustrator/1.0/',
			'http://ns.adobe.com/imagereplacement/1.0/',
			'http://ns.adobe.com/pdf/1.3/',
			'http://ns.adobe.com/photoshop/1.0/',
			'http://ns.adobe.com/saveforweb/1.0/',
			'http://ns.adobe.com/variables/1.0/',
			'http://ns.adobe.com/xap/1.0/',
			'http://ns.adobe.com/xap/1.0/g/',
			'http://ns.adobe.com/xap/1.0/g/img/',
			'http://ns.adobe.com/xap/1.0/mm/',
			'http://ns.adobe.com/xap/1.0/rights/',
			'http://ns.adobe.com/xap/1.0/stype/dimensions#',
			'http://ns.adobe.com/xap/1.0/stype/font#',
			'http://ns.adobe.com/xap/1.0/stype/manifestitem#',
			'http://ns.adobe.com/xap/1.0/stype/resourceevent#',
			'http://ns.adobe.com/xap/1.0/stype/resourceref#',
			'http://ns.adobe.com/xap/1.0/t/pg/',
			'http://purl.org/dc/elements/1.1/',
			'http://purl.org/dc/elements/1.1',
			'http://schemas.microsoft.com/visio/2003/svgextensions/',
			'http://sodipodi.sourceforge.net/dtd/sodipodi-0.dtd',
			'http://web.resource.org/cc/',
			'http://www.freesoftware.fsf.org/bkchem/cdml',
			'http://www.inkscape.org/namespaces/inkscape',
			'http://www.w3.org/1999/02/22-rdf-syntax-ns#',
			'http://www.w3.org/2000/svg',
		);

		if ( !in_array( $namespace, $validNamespaces ) ) {
			wfDebug( __METHOD__ . ": Non-svg namespace '$namespace' in uploaded file.\n" );
			// @TODO return a status object to a closure in XmlTypeCheck, for MW1.21+
			$this->mSVGNSError = $namespace;
			return true;
		}

		/*
		 * check for elements that can contain javascript
		 */
		if ( $strippedElement == 'script' ) {
			wfDebug( __METHOD__ . ": Found script element '$element' in uploaded file.\n" );
			return true;
		}

		# e.g., <svg xmlns="http://www.w3.org/2000/svg"> <handler xmlns:ev="http://www.w3.org/2001/xml-events" ev:event="load">alert(1)</handler> </svg>
		if ( $strippedElement == 'handler' ) {
			wfDebug( __METHOD__ . ": Found scriptable element '$element' in uploaded file.\n" );
			return true;
		}

		# SVG reported in Feb '12 that used xml:stylesheet to generate javascript block
		if ( $strippedElement == 'stylesheet' ) {
			wfDebug( __METHOD__ . ": Found scriptable element '$element' in uploaded file.\n" );
			return true;
		}

		# Block iframes, in case they pass the namespace check
		if ( $strippedElement == 'iframe' ) {
			wfDebug( __METHOD__ . ": iframe in uploaded file.\n" );
			return true;
		}

		foreach ( $attribs as $attrib => $value ) {
			$stripped = $this->stripXmlNamespace( $attrib );
			$value = strtolower( $value );

			if ( substr( $stripped, 0, 2 ) == 'on' ) {
				wfDebug( __METHOD__ . ": Found event-handler attribute '$attrib'='$value' in uploaded file.\n" );
				return true;
			}

			# href with non-local target (don't allow http://, javascript:, etc)
			if ( $stripped == 'href'
				&& strpos( $value, 'data:' ) !== 0
				&& strpos( $value, '#' ) !== 0
			) {
				if ( !( $strippedElement === 'a'
					&& preg_match( '!^https?://!im', $value ) )
				) {
					wfDebug( __METHOD__ . ": Found href attribute <$strippedElement "
						. "'$attrib'='$value' in uploaded file.\n" );

					return true;
				}
			}

			# href with embedded svg as target
			if ( $stripped == 'href' && preg_match( '!data:[^,]*image/svg[^,]*,!sim', $value ) ) {
				wfDebug( __METHOD__ . ": Found href to embedded svg \"<$strippedElement '$attrib'='$value'...\" in uploaded file.\n" );
				return true;
			}

			# href with embedded (text/xml) svg as target
			if ( $stripped == 'href' && preg_match( '!data:[^,]*text/xml[^,]*,!sim', $value ) ) {
				wfDebug( __METHOD__ . ": Found href to embedded svg \"<$strippedElement '$attrib'='$value'...\" in uploaded file.\n" );
				return true;
			}

			# use set/animate to add event-handler attribute to parent
			if ( ( $strippedElement == 'set' || $strippedElement == 'animate' ) && $stripped == 'attributename' && substr( $value, 0, 2 ) == 'on' ) {
				wfDebug( __METHOD__ . ": Found svg setting event-handler attribute with \"<$strippedElement $stripped='$value'...\" in uploaded file.\n" );
				return true;
			}

			# use set to add href attribute to parent element
			if ( $strippedElement == 'set' && $stripped == 'attributename' && strpos( $value, 'href' ) !== false ) {
				wfDebug( __METHOD__ . ": Found svg setting href attribute '$value' in uploaded file.\n" );
				return true;
			}

			# use set to add a remote / data / script target to an element
			if ( $strippedElement == 'set' && $stripped == 'to' && preg_match( '!(http|https|data|script):!sim', $value ) ) {
				wfDebug( __METHOD__ . ": Found svg setting attribute to '$value' in uploaded file.\n" );
				return true;
			}

			# use handler attribute with remote / data / script
			if ( $stripped == 'handler' && preg_match( '!(http|https|data|script):!sim', $value ) ) {
				wfDebug( __METHOD__ . ": Found svg setting handler with remote/data/script '$attrib'='$value' in uploaded file.\n" );
				return true;
			}

			# use CSS styles to bring in remote code
			# catch url("http:..., url('http:..., url(http:..., but not url("#..., url('#..., url(#....
			if ( $stripped == 'style' && preg_match_all( '!((?:font|clip-path|fill|filter|marker|marker-end|marker-mid|marker-start|mask|stroke)\s*:\s*url\s*\(\s*["\']?\s*[^#]+.*?\))!sim', $value, $matches ) ) {
				foreach ( $matches[1] as $match ) {
					if ( !preg_match( '!(?:font|clip-path|fill|filter|marker|marker-end|marker-mid|marker-start|mask|stroke)\s*:\s*url\s*\(\s*(#|\'#|"#)!sim', $match ) ) {
						wfDebug( __METHOD__ . ": Found svg setting a style with remote url '$attrib'='$value' in uploaded file.\n" );
						return true;
					}
				}
			}

			# image filters can pull in url, which could be svg that executes scripts
			if ( $strippedElement == 'image' && $stripped == 'filter' && preg_match( '!url\s*\(!sim', $value ) ) {
				wfDebug( __METHOD__ . ": Found image filter with url: \"<$strippedElement $stripped='$value'...\" in uploaded file.\n" );
				return true;
			}

		}

		return false; //No scripts detected
	}

	/**
	 * Divide the element name passed by the xml parser to the callback into URI and prifix.
	 * @param $name string
	 * @return array containing the namespace URI and prefix
	 */
	private static function splitXmlNamespace( $element ) {
		// 'http://www.w3.org/2000/svg:script' -> array( 'http://www.w3.org/2000/svg', 'script' )
		$parts = explode( ':', strtolower( $element ) );
		$name = array_pop( $parts );
		$ns = implode( ':', $parts );
		return array( $ns, $name );
	}

	/**
	 * @param $name string
	 * @return string
	 */
	private function stripXmlNamespace( $name ) {
		// 'http://www.w3.org/2000/svg:script' -> 'script'
		$parts = explode( ':', strtolower( $name ) );
		return array_pop( $parts );
	}

	/**
	 * Generic wrapper function for a virus scanner program.
	 * This relies on the $wgAntivirus and $wgAntivirusSetup variables.
	 * $wgAntivirusRequired may be used to deny upload if the scan fails.
	 *
	 * @param string $file pathname to the temporary upload file
	 * @return mixed false if not virus is found, NULL if the scan fails or is disabled,
	 *         or a string containing feedback from the virus scanner if a virus was found.
	 *         If textual feedback is missing but a virus was found, this function returns true.
	 */
	public static function detectVirus( $file ) {
		global $wgAntivirus, $wgAntivirusSetup, $wgAntivirusRequired, $wgOut;
		wfProfileIn( __METHOD__ );

		if ( !$wgAntivirus ) {
			wfDebug( __METHOD__ . ": virus scanner disabled\n" );
			wfProfileOut( __METHOD__ );
			return null;
		}

		if ( !$wgAntivirusSetup[$wgAntivirus] ) {
			wfDebug( __METHOD__ . ": unknown virus scanner: $wgAntivirus\n" );
			$wgOut->wrapWikiMsg( "<div class=\"error\">\n$1\n</div>",
				array( 'virus-badscanner', $wgAntivirus ) );
			wfProfileOut( __METHOD__ );
			return wfMessage( 'virus-unknownscanner' )->text() . " $wgAntivirus";
		}

		# look up scanner configuration
		$command = $wgAntivirusSetup[$wgAntivirus]['command'];
		$exitCodeMap = $wgAntivirusSetup[$wgAntivirus]['codemap'];
		$msgPattern = isset( $wgAntivirusSetup[$wgAntivirus]['messagepattern'] ) ?
			$wgAntivirusSetup[$wgAntivirus]['messagepattern'] : null;

		if ( strpos( $command, "%f" ) === false ) {
			# simple pattern: append file to scan
			$command .= " " . wfEscapeShellArg( $file );
		} else {
			# complex pattern: replace "%f" with file to scan
			$command = str_replace( "%f", wfEscapeShellArg( $file ), $command );
		}

		wfDebug( __METHOD__ . ": running virus scan: $command \n" );

		# execute virus scanner
		$exitCode = false;

		# NOTE: there's a 50 line workaround to make stderr redirection work on windows, too.
		#      that does not seem to be worth the pain.
		#      Ask me (Duesentrieb) about it if it's ever needed.
		$output = wfShellExecWithStderr( $command, $exitCode );

		# map exit code to AV_xxx constants.
		$mappedCode = $exitCode;
		if ( $exitCodeMap ) {
			if ( isset( $exitCodeMap[$exitCode] ) ) {
				$mappedCode = $exitCodeMap[$exitCode];
			} elseif ( isset( $exitCodeMap["*"] ) ) {
				$mappedCode = $exitCodeMap["*"];
			}
		}

		/* NB: AV_NO_VIRUS is 0 but AV_SCAN_FAILED is false,
		 * so we need the strict equalities === and thus can't use a switch here
		 */
		if ( $mappedCode === AV_SCAN_FAILED ) {
			# scan failed (code was mapped to false by $exitCodeMap)
			wfDebug( __METHOD__ . ": failed to scan $file (code $exitCode).\n" );

			$output = $wgAntivirusRequired ? wfMessage( 'virus-scanfailed', array( $exitCode ) )->text() : null;
		} elseif ( $mappedCode === AV_SCAN_ABORTED ) {
			# scan failed because filetype is unknown (probably imune)
			wfDebug( __METHOD__ . ": unsupported file type $file (code $exitCode).\n" );
			$output = null;
		} elseif ( $mappedCode === AV_NO_VIRUS ) {
			# no virus found
			wfDebug( __METHOD__ . ": file passed virus scan.\n" );
			$output = false;
		} else {
			$output = trim( $output );

			if ( !$output ) {
				$output = true; #if there's no output, return true
			} elseif ( $msgPattern ) {
				$groups = array();
				if ( preg_match( $msgPattern, $output, $groups ) ) {
					if ( $groups[1] ) {
						$output = $groups[1];
					}
				}
			}

			wfDebug( __METHOD__ . ": FOUND VIRUS! scanner feedback: $output \n" );
		}

		wfProfileOut( __METHOD__ );
		return $output;
	}

	/**
	 * Check if there's an overwrite conflict and, if so, if restrictions
	 * forbid this user from performing the upload.
	 *
	 * @param $user User
	 *
	 * @return mixed true on success, array on failure
	 */
	private function checkOverwrite( $user ) {
		// First check whether the local file can be overwritten
		$file = $this->getLocalFile();
		if ( $file->exists() ) {
			if ( !self::userCanReUpload( $user, $file ) ) {
				return array( 'fileexists-forbidden', $file->getName() );
			} else {
				return true;
			}
		}

		/* Check shared conflicts: if the local file does not exist, but
		 * wfFindFile finds a file, it exists in a shared repository.
		 */
		$file = wfFindFile( $this->getTitle() );
		if ( $file && !$user->isAllowed( 'reupload-shared' ) ) {
			return array( 'fileexists-shared-forbidden', $file->getName() );
		}

		return true;
	}

	/**
	 * Check if a user is the last uploader
	 *
	 * @param $user User object
	 * @param string $img image name
	 * @return Boolean
	 */
	public static function userCanReUpload( User $user, $img ) {
		if ( $user->isAllowed( 'reupload' ) ) {
			return true; // non-conditional
		}
		if ( !$user->isAllowed( 'reupload-own' ) ) {
			return false;
		}
		if ( is_string( $img ) ) {
			$img = wfLocalFile( $img );
		}
		if ( !( $img instanceof LocalFile ) ) {
			return false;
		}

		return $user->getId() == $img->getUser( 'id' );
	}

	/**
	 * Helper function that does various existence checks for a file.
	 * The following checks are performed:
	 * - The file exists
	 * - Article with the same name as the file exists
	 * - File exists with normalized extension
	 * - The file looks like a thumbnail and the original exists
	 *
	 * @param $file File The File object to check
	 * @return mixed False if the file does not exists, else an array
	 */
	public static function getExistsWarning( $file ) {
		if ( $file->exists() ) {
			return array( 'warning' => 'exists', 'file' => $file );
		}

		if ( $file->getTitle()->getArticleID() ) {
			return array( 'warning' => 'page-exists', 'file' => $file );
		}

		if ( $file->wasDeleted() && !$file->exists() ) {
			return array( 'warning' => 'was-deleted', 'file' => $file );
		}

		if ( strpos( $file->getName(), '.' ) == false ) {
			$partname = $file->getName();
			$extension = '';
		} else {
			$n = strrpos( $file->getName(), '.' );
			$extension = substr( $file->getName(), $n + 1 );
			$partname = substr( $file->getName(), 0, $n );
		}
		$normalizedExtension = File::normalizeExtension( $extension );

		if ( $normalizedExtension != $extension ) {
			// We're not using the normalized form of the extension.
			// Normal form is lowercase, using most common of alternate
			// extensions (eg 'jpg' rather than 'JPEG').
			//
			// Check for another file using the normalized form...
			$nt_lc = Title::makeTitle( NS_FILE, "{$partname}.{$normalizedExtension}" );
			$file_lc = wfLocalFile( $nt_lc );

			if ( $file_lc->exists() ) {
				return array(
					'warning' => 'exists-normalized',
					'file' => $file,
					'normalizedFile' => $file_lc
				);
			}
		}

		// Check for files with the same name but a different extension
		$similarFiles = RepoGroup::singleton()->getLocalRepo()->findFilesByPrefix(
				"{$partname}.", 1 );
		if ( count( $similarFiles ) ) {
			return array(
				'warning' => 'exists-normalized',
				'file' => $file,
				'normalizedFile' => $similarFiles[0],
			);
		}

		if ( self::isThumbName( $file->getName() ) ) {
			# Check for filenames like 50px- or 180px-, these are mostly thumbnails
			$nt_thb = Title::newFromText( substr( $partname, strpos( $partname, '-' ) + 1 ) . '.' . $extension, NS_FILE );
			$file_thb = wfLocalFile( $nt_thb );
			if ( $file_thb->exists() ) {
				return array(
					'warning' => 'thumb',
					'file' => $file,
					'thumbFile' => $file_thb
				);
			} else {
				// File does not exist, but we just don't like the name
				return array(
					'warning' => 'thumb-name',
					'file' => $file,
					'thumbFile' => $file_thb
				);
			}
		}

		foreach ( self::getFilenamePrefixBlacklist() as $prefix ) {
			if ( substr( $partname, 0, strlen( $prefix ) ) == $prefix ) {
				return array(
					'warning' => 'bad-prefix',
					'file' => $file,
					'prefix' => $prefix
				);
			}
		}

		return false;
	}

	/**
	 * Helper function that checks whether the filename looks like a thumbnail
	 * @param $filename string
	 * @return bool
	 */
	public static function isThumbName( $filename ) {
		$n = strrpos( $filename, '.' );
		$partname = $n ? substr( $filename, 0, $n ) : $filename;
		return (
					substr( $partname, 3, 3 ) == 'px-' ||
					substr( $partname, 2, 3 ) == 'px-'
				) &&
				preg_match( "/[0-9]{2}/", substr( $partname, 0, 2 ) );
	}

	/**
	 * Get a list of blacklisted filename prefixes from [[MediaWiki:Filename-prefix-blacklist]]
	 *
	 * @return array list of prefixes
	 */
	public static function getFilenamePrefixBlacklist() {
		$blacklist = array();
		$message = wfMessage( 'filename-prefix-blacklist' )->inContentLanguage();
		if ( !$message->isDisabled() ) {
			$lines = explode( "\n", $message->plain() );
			foreach ( $lines as $line ) {
				// Remove comment lines
				$comment = substr( trim( $line ), 0, 1 );
				if ( $comment == '#' || $comment == '' ) {
					continue;
				}
				// Remove additional comments after a prefix
				$comment = strpos( $line, '#' );
				if ( $comment > 0 ) {
					$line = substr( $line, 0, $comment - 1 );
				}
				$blacklist[] = trim( $line );
			}
		}
		return $blacklist;
	}

	/**
	 * Gets image info about the file just uploaded.
	 *
	 * Also has the effect of setting metadata to be an 'indexed tag name' in returned API result if
	 * 'metadata' was requested. Oddly, we have to pass the "result" object down just so it can do that
	 * with the appropriate format, presumably.
	 *
	 * @param $result ApiResult:
	 * @return Array: image info
	 */
	public function getImageInfo( $result ) {
		$file = $this->getLocalFile();
		// TODO This cries out for refactoring. We really want to say $file->getAllInfo(); here.
		// Perhaps "info" methods should be moved into files, and the API should just wrap them in queries.
		if ( $file instanceof UploadStashFile ) {
			$imParam = ApiQueryStashImageInfo::getPropertyNames();
			$info = ApiQueryStashImageInfo::getInfo( $file, array_flip( $imParam ), $result );
		} else {
			$imParam = ApiQueryImageInfo::getPropertyNames();
			$info = ApiQueryImageInfo::getInfo( $file, array_flip( $imParam ), $result );
		}
		return $info;
	}

	/**
	 * @param $error array
	 * @return Status
	 */
	public function convertVerifyErrorToStatus( $error ) {
		$code = $error['status'];
		unset( $code['status'] );
		return Status::newFatal( $this->getVerificationErrorCode( $code ), $error );
	}

	/**
	 * @param $forType null|string
	 * @return int
	 */
	public static function getMaxUploadSize( $forType = null ) {
		global $wgMaxUploadSize;

		if ( is_array( $wgMaxUploadSize ) ) {
			if ( !is_null( $forType ) && isset( $wgMaxUploadSize[$forType] ) ) {
				return $wgMaxUploadSize[$forType];
			} else {
				return $wgMaxUploadSize['*'];
			}
		} else {
			return intval( $wgMaxUploadSize );
		}
	}

	/**
	 * Get the current status of a chunked upload (used for polling).
	 * The status will be read from the *current* user session.
	 * @param $statusKey string
	 * @return Array|bool
	 */
	public static function getSessionStatus( $statusKey ) {
		return isset( $_SESSION[self::SESSION_STATUS_KEY][$statusKey] )
			? $_SESSION[self::SESSION_STATUS_KEY][$statusKey]
			: false;
	}

	/**
	 * Set the current status of a chunked upload (used for polling).
	 * The status will be stored in the *current* user session.
	 * @param $statusKey string
	 * @param $value array|false
	 * @return void
	 */
	public static function setSessionStatus( $statusKey, $value ) {
		if ( $value === false ) {
			unset( $_SESSION[self::SESSION_STATUS_KEY][$statusKey] );
		} else {
			$_SESSION[self::SESSION_STATUS_KEY][$statusKey] = $value;
		}
	}
}<|MERGE_RESOLUTION|>--- conflicted
+++ resolved
@@ -1197,11 +1197,7 @@
 	 */
 	public static function checkSvgPICallback( $target, $data ) {
 		// Don't allow external stylesheets (bug 57550)
-<<<<<<< HEAD
-		if ( preg_match( '/xml-stylesheet/i', $target) ) {
-=======
 		if ( preg_match( '/xml-stylesheet/i', $target ) ) {
->>>>>>> f3d821de
 			return true;
 		}
 		return false;
